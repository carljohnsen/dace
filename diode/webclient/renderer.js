
class CanvasManager {
    // Manages translation and scaling of canvas rendering

    static counter() {
        return _canvas_manager_counter++;
    }
    constructor(ctx, renderer, canvas) {
        this.ctx = ctx;
        this.ctx.lod = true;
        this.canvas = canvas;
        this.anim_id = null;
        this.prev_time = null;
        this.drawables = [];
        this.renderer = renderer;
        this.indices = [];

        // Animation-related fields
        this.animating = false;
        this.animate_target = null;

        this.request_scale = false;
        this.scalef = 1.0;

        this._destroying = false;

        this.scale_origin = { x: 0, y: 0 };

        this.contention = 0;

        this._svg = document.createElementNS("http://www.w3.org/2000/svg", 'svg');

        this.user_transform = this._svg.createSVGMatrix();

        this.addCtxTransformTracking();
    }

    stopAnimation() {
        this.animating = false;
    }

    svgPoint(x, y) {
        let pt = this._svg.createSVGPoint();
        pt.x = x; pt.y = y;
        return pt;
    }

    applyUserTransform() {
        let ut = this.user_transform;
        this.ctx.setTransform(ut.a, ut.b, ut.c, ut.d, ut.e, ut.f);
    }

    get translation() {
        return { x: this.user_transform.e, y: this.user_transform.f };
    }

    addCtxTransformTracking() {
        /* This function is a hack to provide the non-standardized functionality
        of getting the current transform from a RenderingContext.
        When (if) this is standardized, the standard should be used instead.
        This is made for "easy" transforms and does not support saving/restoring
        */

        let svg = document.createElementNS("http://www.w3.org/2000/svg", 'svg');
        this.ctx._custom_transform_matrix = svg.createSVGMatrix();
        // Save/Restore is not supported.

        let checker = () => {
            console.assert(!isNaN(this.ctx._custom_transform_matrix.f));
        };
        let _ctx = this.ctx;
        let scale_func = _ctx.scale;
        _ctx.scale = function (sx, sy) {
            _ctx._custom_transform_matrix = _ctx._custom_transform_matrix.scaleNonUniform(sx, sy);
            checker();
            return scale_func.call(_ctx, sx, sy);
        };
        let translate_func = _ctx.translate;
        _ctx.translate = function (sx, sy) {
            _ctx._custom_transform_matrix = _ctx._custom_transform_matrix.translate(sx, sy);
            checker();
            return translate_func.call(_ctx, sx, sy);
        };
        let rotate_func = _ctx.rotate;
        _ctx.rotate = function (r) {
            _ctx._custom_transform_matrix = _ctx._custom_transform_matrix.rotate(r * 180.0 / Math.PI);
            checker();
            return rotate_func.call(_ctx, r);
        };
        let transform_func = _ctx.scale;
        _ctx.transform = function (a, b, c, d, e, f) {
            let m2 = svg.createSVGMatrix();
            m2.a = a; m2.b = b; m2.c = c; m2.d = d; m2.e = e; m2.f = f;
            _ctx._custom_transform_matrix = _ctx._custom_transform_matrix.multiply(m2);
            checker();
            return transform_func.call(_ctx, a, b, c, d, e, f);
        };

        let setTransform_func = _ctx.setTransform;
        _ctx.setTransform = function (a, b, c, d, e, f) {
            _ctx._custom_transform_matrix.a = a;
            _ctx._custom_transform_matrix.b = b;
            _ctx._custom_transform_matrix.c = c;
            _ctx._custom_transform_matrix.d = d;
            _ctx._custom_transform_matrix.e = e;
            _ctx._custom_transform_matrix.f = f;
            checker();
            return setTransform_func.call(_ctx, a, b, c, d, e, f);
        };

        _ctx.custom_inverseTransformMultiply = function (x, y) {
            let pt = svg.createSVGPoint();
            pt.x = x; pt.y = y;
            checker();
            return pt.matrixTransform(_ctx._custom_transform_matrix.inverse());
        }
    }

    destroy() {
        this._destroying = true;
        this.clearDrawables();
    }

    addDrawable(obj) {
        this.drawables.push(obj);
        this.indices.push({ "c": CanvasManager.counter(), "d": obj });
    }

    removeDrawable(drawable) {
        this.drawables = this.drawables.filter(x => x != drawable);
    }

    clearDrawables() {
        for (let x of this.drawables) {
            x.destroy();
        }
        this.drawables = [];
        this.indices = [];
    }

    scale(diff, x = 0, y = 0) {
        this.stopAnimation();
        if (this.request_scale || this.contention > 0) {
            return;
        }
        this.contention++;
        this.request_scale = true;

        this.scale_origin.x = x;
        this.scale_origin.y = y;

        let sv = diff;
        let pt = this.svgPoint(this.scale_origin.x, this.scale_origin.y).matrixTransform(this.user_transform.inverse());
        this.user_transform = this.user_transform.translate(pt.x, pt.y);
        this.user_transform = this.user_transform.scale(sv, sv, 1, 0, 0, 0);
        this.scalef *= sv;
        this.user_transform = this.user_transform.translate(-pt.x, -pt.y);

        this.contention--;
    }

    // Sets the view to the square around the input rectangle
    set_view(rect) {
        this.stopAnimation();
        this.user_transform = this._svg.createSVGMatrix();
        let canvas_w = this.canvas.width;
        let canvas_h = this.canvas.height;
        if (canvas_w == 0 || canvas_h == 0)
            return;

        let scale = 1, tx = 0, ty = 0;
        if (rect.width > rect.height) {
            scale = canvas_w / rect.width;
            tx = -rect.x;
            ty = -rect.y - (rect.height / 2) + (canvas_h / scale / 2);

            // Now other dimension does not fit, scale it as well
            if (rect.height * scale > canvas_h) {
                scale = canvas_h / rect.height;
                tx = -rect.x - (rect.width / 2) + (canvas_w / scale / 2);
                ty = -rect.y;
            }
        } else {
            scale = canvas_h / rect.height;
            tx = -rect.x - (rect.width / 2) + (canvas_w / scale / 2);
            ty = -rect.y;

            // Now other dimension does not fit, scale it as well
            if (rect.width * scale > canvas_w) {
                scale = canvas_w / rect.width;
                tx = -rect.x;
                ty = -rect.y - (rect.height / 2) + (canvas_h / scale / 2);
            }
        }

        // Uniform scaling
        this.user_transform = this.user_transform.scale(scale, scale, 1, 0, 0, 0);
        this.user_transform = this.user_transform.translate(tx, ty);
        this.scale_origin = { x: 0, y: 0 };
        this.scalef = 1.0;
    }

    translate(x, y) {
        this.stopAnimation();
        this.user_transform = this.user_transform.translate(x / this.user_transform.a, y / this.user_transform.d);
    }

    /**
     * Move/translate an element in the graph by a change in x and y.
     * @param {*} el                Element to move
     * @param {*} old_mousepos      Old mouse position in canvas coordinates
     * @param {*} new_mousepos      New mouse position in canvas coordinates
     * @param {*} entire_graph      Reference to the entire graph
     * @param {*} sdfg_list         List of SDFGs and nested SDFGs
     * @param {*} state_parent_list List of parent elements to SDFG states
     */
    translate_element(el, old_mousepos, new_mousepos, entire_graph, sdfg_list,
        state_parent_list) {
        this.stopAnimation();

        // Edges connected to the moving element
        let out_edges = [];
        let in_edges = [];

        // Find the parent graph in the list of available SDFGs
        let parent_graph = sdfg_list[el.sdfg.sdfg_list_id];
        let parent_element = null;

        if (entire_graph !== parent_graph && el.data.state) {
            // If the parent graph and the entire SDFG shown are not the same,
            // we're currently in a nested SDFG. If we're also moving a state,
            // this means that its parent element is found in the list of
            // parents to states (state_parent_list)
            parent_element = state_parent_list[el.sdfg.sdfg_list_id];
        } else if (el.parent_id !== null && parent_graph) {
            // If the parent_id isn't null and there is a parent graph, we can
            // look up the parent node via the element's parent_id
            parent_element = parent_graph.node(el.parent_id);
            // If our parent element is a state, we want the state's graph
            if (parent_element.data.state)
                parent_graph = parent_element.data.graph;
        }

        if (parent_graph) {
            // Find all the edges connected to the moving node
            parent_graph.outEdges(el.id).forEach(edge_id => {
                out_edges.push(parent_graph.edge(edge_id));
            });
            parent_graph.inEdges(el.id).forEach(edge_id => {
                in_edges.push(parent_graph.edge(edge_id));
            });
        }

        // Compute theoretical initial displacement/movement
        let dx = new_mousepos.x - old_mousepos.x;
        let dy = new_mousepos.y - old_mousepos.y;

        if (parent_element) {
            // Calculate the box to bind the element to. This is given by
            // the parent element, i.e. the element where out to-be-moved
            // element is contained within
            const parent_left_border =
                (parent_element.x - (parent_element.width / 2));
            const parent_rigth_border =
                parent_left_border + parent_element.width;
            const parent_top_border =
                (parent_element.y - (parent_element.height / 2));
            const parent_bottom_border =
                parent_top_border + parent_element.height;

            const el_h_margin = el.height / 2;
            const el_w_margin = el.width / 2;
            const min_x = parent_left_border + el_w_margin;
            const min_y = parent_top_border + el_h_margin;
            const max_x = parent_rigth_border - el_w_margin;
            const max_y = parent_bottom_border - el_h_margin;

            // Make sure we don't move our element outside its parent's
            // bounding box. If either the element or the mouse pointer are
            // outside the parent, we clamp movement in that direction
            if (el instanceof Edge) {
                let target_x = el.points[1].x + dx;
                let target_y = el.points[1].y + dy;
                if (target_x <= min_x ||
                    new_mousepos.x <= parent_left_border) {
                    dx = min_x - el.points[1].x;
                } else if (target_x >= max_x ||
                    new_mousepos.x >= parent_rigth_border) {
                    dx = max_x - el.points[1].x;
                }
                if (target_y <= min_y ||
                    new_mousepos.y <= parent_top_border) {
                    dy = min_y - el.points[1].y;
                } else if (target_y >= max_y ||
                    new_mousepos.y >= parent_bottom_border) {
                    dy = max_y - el.points[1].y;
                }
            } else {
                let target_x = el.x + dx;
                let target_y = el.y + dy;
                if (target_x <= min_x ||
                    new_mousepos.x <= parent_left_border) {
                    dx = min_x - el.x;
                } else if (target_x >= max_x ||
                    new_mousepos.x >= parent_rigth_border) {
                    dx = max_x - el.x;
                }
                if (target_y <= min_y ||
                    new_mousepos.y <= parent_top_border) {
                    dy = min_y - el.y;
                } else if (target_y >= max_y ||
                    new_mousepos.y >= parent_bottom_border) {
                    dy = max_y - el.y;
                }
            }
        }

        if (el instanceof Edge) {
            if (el.points[2]) {
                // Only allow dragging, if the memlet is 'making a curve'
                el.points[1].x += dx;
                el.points[1].y += dy;
            }
            // The rest of the method doesn't apply to Edges
            return;
        }

        // Move a node together with its connectors if it has any
        function move_node_and_connectors(node) {
            node.x += dx;
            node.y += dy;
            if (node.data.node && node.data.node.type === 'NestedSDFG')
                translate_recursive(node.data.graph);
            if (node.in_connectors)
                node.in_connectors.forEach(c => {
                    c.x += dx;
                    c.y += dy;
                });
            if (node.out_connectors)
                node.out_connectors.forEach(c => {
                    c.x += dx;
                    c.y += dy;
                });
        }

        // Allow recursive translation of nested SDFGs
        function translate_recursive(ng) {
            ng.nodes().forEach(state_id => {
                const state = ng.node(state_id);
                state.x += dx;
                state.y += dy;
                const g = state.data.graph;
                if (g) {
                    g.nodes().forEach(node_id => {
                        const node = g.node(node_id);
                        move_node_and_connectors(node);
                    });

                    g.edges().forEach(edge_id => {
                        const edge = g.edge(edge_id);
                        edge.x += dx;
                        edge.y += dy;
                        edge.points.forEach(point => {
                            point.x += dx;
                            point.y += dy;
                        });
                    });
                }
            });
        }

        // Move the node
        move_node_and_connectors(el);

        if (el.data.state && !el.data.state.attributes.is_collapsed) {
            // We're moving a state, move all its contained elements
            const graph = el.data.graph;
            graph.nodes().forEach(node_id => {
                const node = graph.node(node_id);
                move_node_and_connectors(node);
            });

            // Drag all the edges along
            graph.edges().forEach(edge_id => {
                const edge = graph.edge(edge_id);
                edge.x += dx;
                edge.y += dy;
                edge.points.forEach(point => {
                    point.x += dx;
                    point.y += dy;
                });
            });
        }

        // Move the connected edges along with the element
        out_edges.forEach(edge => {
            edge.points[0].x += dx;
            edge.points[0].y += dy;
        });
        in_edges.forEach(edge => {
            edge.points[edge.points.length - 1].x += dx;
            edge.points[edge.points.length - 1].y += dy;
        });
    }

    mapPixelToCoordsX(xpos) {
        return this.svgPoint(xpos, 0).matrixTransform(this.user_transform.inverse()).x;
    }

    mapPixelToCoordsY(ypos) {
        return this.svgPoint(0, ypos).matrixTransform(this.user_transform.inverse()).y;
    }

    noJitter(x) {
        x = parseFloat(x.toFixed(3));
        x = Math.round(x * 100) / 100;
        return x;
    }

    points_per_pixel() {
        // Since we are using uniform scaling, (bottom-top)/height and
        // (right-left)/width should be equivalent
        let left = this.mapPixelToCoordsX(0);
        let right = this.mapPixelToCoordsX(this.canvas.width);
        return (right - left) / this.canvas.width;
    }

    draw(now = null) {
        if (this._destroying)
            return;

        let dt = now - this.prev_time;
        if (!now || !this.prev_time)
            dt = null;
        if (now)
            this.prev_time = now;

        if (this.contention > 0) return;
        this.contention += 1;
        let ctx = this.ctx;

        // Clear with default transform
        ctx.save();
        ctx.setTransform(1, 0, 0, 1, 0, 0);
        ctx.clearRect(0, 0, ctx.canvas.width, ctx.canvas.height);
        ctx.fillStyle = this.renderer.bgcolor;
        ctx.fillRect(0, 0, ctx.canvas.width, ctx.canvas.height);
        ctx.restore();

        if (this.request_scale && this.contention == 1) {
            // Reset the translation
            this.applyUserTransform();
            this.request_scale = false;
        }
        else
            this.applyUserTransform();

        this.renderer.draw(dt);
        this.contention -= 1;

        if (this.animating) {
            if (!this.animate_target)
                this.animating = false;
            this.draw_async();
        }
    }

    draw_async() {
        this.anim_id = window.requestAnimationFrame((now) => this.draw(now));
    }
}

function getQuadraticAngle(t, sx, sy, cp1x, cp1y, ex, ey) {
    let dx = 2 * (1 - t) * (cp1x - sx) + 2 * t * (ex - cp1x);
    let dy = 2 * (1 - t) * (cp1y - sy) + 2 * t * (ey - cp1y);
    return -Math.atan2(dx, dy) + 0.5 * Math.PI;
}

function calculateBoundingBox(g) {
    // iterate over all objects, calculate the size of the bounding box
    let bb = {};
    bb.width = 0;
    bb.height = 0;

    g.nodes().forEach(function (v) {
        let x = g.node(v).x + g.node(v).width / 2.0;
        let y = g.node(v).y + g.node(v).height / 2.0;
        if (x > bb.width) bb.width = x;
        if (y > bb.height) bb.height = y;
    });

    return bb;
}

function boundingBox(elements) {
    let bb = { x1: null, y1: null, x2: null, y2: null };

    elements.forEach(function (v) {
        let topleft = v.topleft();
        if (bb.x1 === null || topleft.x < bb.x1) bb.x1 = topleft.x;
        if (bb.y1 === null || topleft.y < bb.y1) bb.y1 = topleft.y;

        let x2 = v.x + v.width / 2.0;
        let y2 = v.y + v.height / 2.0;

        if (bb.x2 === null || x2 > bb.x2) bb.x2 = x2;
        if (bb.y2 === null || y2 > bb.y2) bb.y2 = y2;
    });

    return { x: bb.x1, y: bb.y1, width: bb.x2 - bb.x1, height: bb.y2 - bb.y1 };
}

function calculateEdgeBoundingBox(edge) {
    // iterate over all points, calculate the size of the bounding box
    let bb = {};
    bb.x1 = edge.points[0].x;
    bb.y1 = edge.points[0].y;
    bb.x2 = edge.points[0].x;
    bb.y2 = edge.points[0].y;

    edge.points.forEach(function (p) {
        bb.x1 = p.x < bb.x1 ? p.x : bb.x1;
        bb.y1 = p.y < bb.y1 ? p.y : bb.y1;
        bb.x2 = p.x > bb.x2 ? p.x : bb.x2;
        bb.y2 = p.y > bb.y2 ? p.y : bb.y2;
    });

    bb = {
        'x': bb.x1, 'y': bb.y1, 'width': (bb.x2 - bb.x1),
        'height': (bb.y2 - bb.y1)
    };
    if (bb.width <= 5) {
        bb.width = 10;
        bb.x -= 5;
    }
    if (bb.height <= 5) {
        bb.height = 10;
        bb.y -= 5;
    }
    return bb;
}

function calculateNodeSize(sdfg_state, node, ctx) {
    let labelsize = ctx.measureText(node.label).width;
    let inconnsize = 2 * LINEHEIGHT * node.attributes.layout.in_connectors.length - LINEHEIGHT;
    let outconnsize = 2 * LINEHEIGHT * node.attributes.layout.out_connectors.length - LINEHEIGHT;
    let maxwidth = Math.max(labelsize, inconnsize, outconnsize);
    let maxheight = 2 * LINEHEIGHT;
    maxheight += 4 * LINEHEIGHT;

    let size = { width: maxwidth, height: maxheight }

    // add something to the size based on the shape of the node
    if (node.type === "AccessNode") {
        size.height -= 4 * LINEHEIGHT;
        size.width += size.height;
    }
    else if (node.type.endsWith("Entry")) {
        size.width += 2.0 * size.height;
        size.height /= 1.75;
    }
    else if (node.type.endsWith("Exit")) {
        size.width += 2.0 * size.height;
        size.height /= 1.75;
    }
    else if (node.type === "Tasklet") {
        size.width += 2.0 * (size.height / 3.0);
        size.height /= 1.75;
    }
    else if (node.type === "EmptyTasklet") {
        size.width = 0.0;
        size.height = 0.0;
    }
    else if (node.type === "LibraryNode") {
        size.width += 2.0 * (size.height / 3.0);
        size.height /= 1.75;
    }
    else if (node.type === "Reduce") {
        size.height -= 4 * LINEHEIGHT;
        size.width *= 2;
        size.height = size.width / 3.0;
    }
    else {
    }

    return size;
}

// Layout SDFG elements (states, nodes, scopes, nested SDFGs)
function relayout_sdfg(ctx, sdfg, sdfg_list, state_parent_list) {
    let STATE_MARGIN = 4 * LINEHEIGHT;

    // Layout the SDFG as a dagre graph
    let g = new dagre.graphlib.Graph();
    g.setGraph({});
    g.setDefaultEdgeLabel(function (u, v) { return {}; });

    // layout each state to get its size
    sdfg.nodes.forEach((state) => {
        let stateinfo = {};

        stateinfo.label = state.id;
        let state_g = null;
        if (state.attributes.is_collapsed) {
            stateinfo.width = ctx.measureText(stateinfo.label).width;
            stateinfo.height = LINEHEIGHT;
        }
        else {
            state_g = relayout_state(ctx, state, sdfg, sdfg_list,
                state_parent_list);
            stateinfo = calculateBoundingBox(state_g);
        }
        stateinfo.width += 2 * STATE_MARGIN;
        stateinfo.height += 2 * STATE_MARGIN;
        g.setNode(state.id, new State({
            state: state,
            layout: stateinfo,
            graph: state_g
        }, state.id, sdfg));
    });

    sdfg.edges.forEach((edge, id) => {
        g.setEdge(edge.src, edge.dst, new Edge(edge.attributes.data, id, sdfg));
    });

    dagre.layout(g);

    // Annotate the sdfg with its layout info
    sdfg.nodes.forEach(function (state) {
        let gnode = g.node(state.id);
        state.attributes.layout = {};
        state.attributes.layout.x = gnode.x;
        state.attributes.layout.y = gnode.y;
        state.attributes.layout.width = gnode.width;
        state.attributes.layout.height = gnode.height;
    });

    sdfg.edges.forEach(function (edge) {
        let gedge = g.edge(edge.src, edge.dst);
        let bb = calculateEdgeBoundingBox(gedge);
        // Convert from top-left to center
        bb.x += bb.width / 2.0;
        bb.y += bb.height / 2.0;

        gedge.x = bb.x;
        gedge.y = bb.y;
        gedge.width = bb.width;
        gedge.height = bb.height;
        edge.attributes.layout = {};
        edge.attributes.layout.width = bb.width;
        edge.attributes.layout.height = bb.height;
        edge.attributes.layout.x = bb.x;
        edge.attributes.layout.y = bb.y;
        edge.attributes.layout.points = gedge.points;
    });

    // Offset node and edge locations to be in state margins
    sdfg.nodes.forEach((s, sid) => {
        if (s.attributes.is_collapsed)
            return;

        let state = g.node(sid);
        let topleft = state.topleft();
        offset_state(s, state, {
            x: topleft.x + STATE_MARGIN,
            y: topleft.y + STATE_MARGIN
        });
    });

    let bb = calculateBoundingBox(g);
    g.width = bb.width;
    g.height = bb.height;

    // Add SDFG to global store
    sdfg_list[sdfg.sdfg_list_id] = g;

    return g;
}

<<<<<<< HEAD
function layout_node(ctx, g, node, sdfg_state, sdfg, sdfg_list, drawn_nodes, parent_node=null) {
    let nested_g = null;
    node.attributes.layout = {};

    // Set connectors prior to computing node size
    node.attributes.layout.in_connectors = node.attributes.in_connectors;
    if (/*'is_collapsed' in node.attributes && node.attributes.is_collapsed && node.type !== "NestedSDFG"*/node.type.endsWith('Entry'))
        node.attributes.layout.out_connectors = find_exit_for_entry(sdfg_state.nodes, node).attributes.out_connectors;
    else
        node.attributes.layout.out_connectors = node.attributes.out_connectors;

    let nodesize = calculateNodeSize(sdfg_state, node, ctx);
    node.attributes.layout.width = nodesize.width;
    node.attributes.layout.height = nodesize.height;
    node.attributes.layout.label = node.label;

    // Recursively lay out nested SDFGs and scopes
    if (node.type === "NestedSDFG") {
        nested_g = relayout_sdfg(ctx, node.attributes.sdfg, sdfg_list);
        let sdfginfo = calculateBoundingBox(nested_g);
        node.attributes.layout.width = sdfginfo.width + 2*LINEHEIGHT;
        node.attributes.layout.height = sdfginfo.height + 2*LINEHEIGHT;
    } else if (node.type.endsWith("Entry") && node.id in sdfg_state.scope_dict && node != parent_node) {
        nested_g = relayout_scope(ctx, node, sdfg_state.scope_dict[node.id], sdfg_state, sdfg, sdfg_list);
        let scopeinfo = calculateBoundingBox(nested_g);

        node.attributes.layout.width = scopeinfo.width;
        node.attributes.layout.height = scopeinfo.height + LINEHEIGHT/2;
        let exitnode = find_exit_for_entry(sdfg_state.nodes, node);
        nested_g.node(exitnode.id).width = scopeinfo.width;
        nested_g.node(exitnode.id).x = scopeinfo.width/2 - LINEHEIGHT;
    }

    // Dynamically create node type
    let obj = new SDFGElements[node.type]({node: node, graph: nested_g}, node.id, sdfg, sdfg_state.id);

    // Add input connectors
    let i = 0;
    for (let cname of node.attributes.layout.in_connectors) {
        let conn = new Connector({name: cname}, i, sdfg, node.id);
        obj.in_connectors.push(conn);
        i += 1;
    }

    // Add output connectors -- if collapsed, uses exit node connectors
    i = 0;
    for (let cname of node.attributes.layout.out_connectors) {
        let conn = new Connector({name: cname}, i, sdfg, node.id);
        obj.out_connectors.push(conn);
        i += 1;
    }

    g.setNode(node.id, obj);
    drawn_nodes.add(node.id.toString());

    // Recursively draw nodes
    /*if (node.id in sdfg_state.scope_dict) {
        if (node.attributes.is_collapsed)
            return;
        sdfg_state.scope_dict[node.id].forEach(function (nodeid) {
            let node = sdfg_state.nodes[nodeid];
            layout_node(ctx, g, node, sdfg_state, sdfg, sdfg_list, drawn_nodes);
        });
    }*/
}

function layout_edge(g, edge, id, sdfg_state, drawn_nodes) {
    edge = check_and_redirect_edge(edge, drawn_nodes, sdfg_state);
    if (!edge) return;
    let gedge = g.edge(edge.src, edge.dst, id);

    // Reposition first and last points according to connectors
    let src_conn = null, dst_conn = null;
    if (edge.src_connector) {
        let src_node = g.node(edge.src);
        let cindex = src_node.data.node.attributes.layout.out_connectors.indexOf(edge.src_connector);
        if (cindex >= 0) {
            gedge.points[0].x = src_node.out_connectors[cindex].x;
            gedge.points[0].y = src_node.out_connectors[cindex].y;
            src_conn = src_node.out_connectors[cindex];
        }
    }
    if (edge.dst_connector) {
        let dst_node = g.node(edge.dst);
        let cindex = dst_node.data.node.attributes.layout.in_connectors.indexOf(edge.dst_connector);
        if (cindex >= 0) {
            gedge.points[gedge.points.length - 1].x = dst_node.in_connectors[cindex].x;
            gedge.points[gedge.points.length - 1].y = dst_node.in_connectors[cindex].y;
            dst_conn = dst_node.in_connectors[cindex];
        }
    }

    let n = gedge.points.length - 1;
    if (src_conn !== null)
        gedge.points[0] = dagre.util.intersectRect(src_conn, gedge.points[n]);
    if (dst_conn !== null)
        gedge.points[n] = dagre.util.intersectRect(dst_conn, gedge.points[0]);

    if  (gedge.points.length == 3 && gedge.points[0].x == gedge.points[n].x)
        gedge.points = [gedge.points[0], gedge.points[n]];

    let bb = calculateEdgeBoundingBox(gedge);
    // Convert from top-left to center
    bb.x += bb.width / 2.0;
    bb.y += bb.height / 2.0;

    edge.width = bb.width;
    edge.height = bb.height;
    edge.x = bb.x;
    edge.y = bb.y;
    gedge.width = bb.width;
    gedge.height = bb.height;
    gedge.x = bb.x;
    gedge.y = bb.y;
}

function layout_connectors(g, node, id, sdfg_state, drawn_nodes) {
    let gnode = g.node(id);
    if (!gnode) return;
    let topleft = gnode.topleft();

    // Offset nested graphs
    if (gnode.data.graph) {
        if (node.attributes.sdfg)
            offset_sdfg(node.attributes.sdfg, gnode.data.graph, {
                x: topleft.x + LINEHEIGHT, 
                y: topleft.y + LINEHEIGHT
            });
        else
            offset_subgraph(gnode.data.graph, {
                x: topleft.x + LINEHEIGHT, 
                y: topleft.y + LINEHEIGHT
            });
    }

    // Connector management 
    let SPACING = LINEHEIGHT;  
    let iconn_length = (LINEHEIGHT + SPACING) * node.attributes.layout.in_connectors.length - SPACING;
    let oconn_length = (LINEHEIGHT + SPACING) * node.attributes.layout.out_connectors.length - SPACING;
    let iconn_x = gnode.x - iconn_length / 2.0 + LINEHEIGHT/2.0;
    let oconn_x = gnode.x - oconn_length / 2.0 + LINEHEIGHT/2.0;

    for (let c of gnode.in_connectors) {
        c.width = LINEHEIGHT;
        c.height = LINEHEIGHT;
        c.x = iconn_x;
        iconn_x += LINEHEIGHT + SPACING;
        c.y = topleft.y;
    }
    for (let c of gnode.out_connectors) {
        c.width = LINEHEIGHT;
        c.height = LINEHEIGHT;
        c.x = oconn_x;
        oconn_x += LINEHEIGHT + SPACING;
        c.y = topleft.y + gnode.height;
    }
}

function relayout_scope(ctx, parent_node, nodes, sdfg_state, sdfg, sdfg_list) {
    // layout the scope as a separate dagre graph
    let g = new dagre.graphlib.Graph({multigraph: true});
    g.setGraph({ranksep: 30});
    g.setDefaultEdgeLabel(function (u, v) { return {}; });

    let drawn_nodes = new Set();

    layout_node(ctx, g, parent_node, sdfg_state, sdfg, sdfg_list, drawn_nodes, parent_node);

    nodes.forEach(function (nodeid) {
        let node = sdfg_state.nodes[nodeid];
        layout_node(ctx, g, node, sdfg_state, sdfg, sdfg_list, drawn_nodes, parent_node);
    });

    sdfg_state.edges.forEach((edge, id) => {
        edge = check_and_redirect_edge(edge, drawn_nodes, sdfg_state);
        if (!edge) return;
        g.setEdge(edge.src, edge.dst, new Edge(edge.attributes.data, id, sdfg, sdfg_state.id), id);
    });

    dagre.layout(g);

    // Layout connectors and nested SDFGs
    layout_connectors(g, parent_node, parent_node.id, sdfg_state, drawn_nodes);
    nodes.forEach(function (nodeid) {     
        let node = sdfg_state.nodes[nodeid];  
        layout_connectors(g, node, nodeid, sdfg_state, drawn_nodes);
    });

    sdfg_state.edges.forEach(function (edge, id) {
        layout_edge(g, edge, id, sdfg_state, drawn_nodes);
    });

    return g;
}

function relayout_state(ctx, sdfg_state, sdfg, sdfg_list) {
=======
function relayout_state(ctx, sdfg_state, sdfg, sdfg_list, state_parent_list) {
>>>>>>> 68b667ff
    // layout the state as a dagre graph
    let g = new dagre.graphlib.Graph({ multigraph: true });

    // Set an object for the graph label
    g.setGraph({ ranksep: 30 });

    g.setDefaultEdgeLabel(function (u, v) { return {}; });

    // Add nodes to the graph. The first argument is the node id. The
    // second is metadata about the node (label, width, height),
    // which will be updated by dagre.layout (will add x,y).

    // Process nodes hierarchically
    let toplevel_nodes = sdfg_state.scope_dict[-1];
    if (toplevel_nodes === undefined)
        toplevel_nodes = Object.keys(sdfg_state.nodes);
    let drawn_nodes = new Set();

    toplevel_nodes.forEach(function (nodeid) {
        let node = sdfg_state.nodes[nodeid];
        layout_node(ctx, g, node, sdfg_state, sdfg, sdfg_list, drawn_nodes);
    });

    sdfg_state.edges.forEach((edge, id) => {
        edge = check_and_redirect_edge(edge, drawn_nodes, sdfg_state);
        if (!edge) return;
        g.setEdge(edge.src, edge.dst, new Edge(edge.attributes.data, id, sdfg, sdfg_state.id), id);
    });

    dagre.layout(g);


    // Layout connectors and nested SDFGs
    sdfg_state.nodes.forEach(function (node, id) {       
        layout_connectors(g, node, id, sdfg_state, drawn_nodes);
    });

    sdfg_state.edges.forEach(function (edge, id) {
        layout_edge(g, edge, id, sdfg_state, drawn_nodes);
    });


    return g;
}


function relayout_state_old(ctx, sdfg_state, sdfg, sdfg_list) {
    // layout the state as a dagre graph
    let g = new dagre.graphlib.Graph({multigraph: true});

    // Set an object for the graph label
    g.setGraph({ranksep: 30});

    g.setDefaultEdgeLabel(function (u, v) { return {}; });

    // Add nodes to the graph. The first argument is the node id. The
    // second is metadata about the node (label, width, height),
    // which will be updated by dagre.layout (will add x,y).

    // Process nodes hierarchically
    let toplevel_nodes = sdfg_state.scope_dict[-1];
    if (toplevel_nodes === undefined)
        toplevel_nodes = Object.keys(sdfg_state.nodes);
    let drawn_nodes = new Set();

    function layout_node(node) {
        let nested_g = null;
        node.attributes.layout = {};

        // Set connectors prior to computing node size
        node.attributes.layout.in_connectors = node.attributes.in_connectors;
        if ('is_collapsed' in node.attributes && node.attributes.is_collapsed && node.type !== "NestedSDFG")
            node.attributes.layout.out_connectors = find_exit_for_entry(sdfg_state.nodes, node).attributes.out_connectors;
        else
            node.attributes.layout.out_connectors = node.attributes.out_connectors;

        let nodesize = calculateNodeSize(sdfg_state, node, ctx);
        node.attributes.layout.width = nodesize.width;
        node.attributes.layout.height = nodesize.height;
        node.attributes.layout.label = node.label;

        // Recursively lay out nested SDFGs
        if (node.type === "NestedSDFG") {
            nested_g = relayout_sdfg(ctx, node.attributes.sdfg, sdfg_list, state_parent_list);
            let sdfginfo = calculateBoundingBox(nested_g);
            node.attributes.layout.width = sdfginfo.width + 2 * LINEHEIGHT;
            node.attributes.layout.height = sdfginfo.height + 2 * LINEHEIGHT;
        }

        // Dynamically create node type
        let obj = new SDFGElements[node.type]({ node: node, graph: nested_g }, node.id, sdfg, sdfg_state.id);

        // If it's a nested SDFG, we need to record the node as all of its
        // state's parent node
        if (node.type === 'NestedSDFG')
            state_parent_list[node.attributes.sdfg.sdfg_list_id] = obj;

        // Add input connectors
        let i = 0;
        for (let cname of node.attributes.layout.in_connectors) {
            let conn = new Connector({ name: cname }, i, sdfg, node.id);
            obj.in_connectors.push(conn);
            i += 1;
        }

        // Add output connectors -- if collapsed, uses exit node connectors
        i = 0;
        for (let cname of node.attributes.layout.out_connectors) {
            let conn = new Connector({ name: cname }, i, sdfg, node.id);
            obj.out_connectors.push(conn);
            i += 1;
        }

        g.setNode(node.id, obj);
        drawn_nodes.add(node.id.toString());

        // Recursively draw nodes
        if (node.id in sdfg_state.scope_dict) {
            if (node.attributes.is_collapsed)
                return;
            sdfg_state.scope_dict[node.id].forEach(function (nodeid) {
                let node = sdfg_state.nodes[nodeid];
                layout_node(node);
            });
        }
    }


    toplevel_nodes.forEach(function (nodeid) {
        let node = sdfg_state.nodes[nodeid];
        layout_node(node);
    });

    sdfg_state.edges.forEach((edge, id) => {
        edge = check_and_redirect_edge(edge, drawn_nodes, sdfg_state);
        if (!edge) return;
        g.setEdge(edge.src, edge.dst, new Edge(edge.attributes.data, id, sdfg, sdfg_state.id), id);
    });

    dagre.layout(g);


    // Layout connectors and nested SDFGs
    sdfg_state.nodes.forEach(function (node, id) {
        let gnode = g.node(id);
        if (!gnode) return;
        let topleft = gnode.topleft();

        // Offset nested SDFG
        if (node.type === "NestedSDFG") {

            offset_sdfg(node.attributes.sdfg, gnode.data.graph, {
                x: topleft.x + LINEHEIGHT,
                y: topleft.y + LINEHEIGHT
            });
        }
        // Connector management 
        let SPACING = LINEHEIGHT;
        let iconn_length = (LINEHEIGHT + SPACING) * node.attributes.layout.in_connectors.length - SPACING;
        let oconn_length = (LINEHEIGHT + SPACING) * node.attributes.layout.out_connectors.length - SPACING;
        let iconn_x = gnode.x - iconn_length / 2.0 + LINEHEIGHT / 2.0;
        let oconn_x = gnode.x - oconn_length / 2.0 + LINEHEIGHT / 2.0;

        for (let c of gnode.in_connectors) {
            c.width = LINEHEIGHT;
            c.height = LINEHEIGHT;
            c.x = iconn_x;
            iconn_x += LINEHEIGHT + SPACING;
            c.y = topleft.y;
        }
        for (let c of gnode.out_connectors) {
            c.width = LINEHEIGHT;
            c.height = LINEHEIGHT;
            c.x = oconn_x;
            oconn_x += LINEHEIGHT + SPACING;
            c.y = topleft.y + gnode.height;
        }
    });

    sdfg_state.edges.forEach(function (edge, id) {
        edge = check_and_redirect_edge(edge, drawn_nodes, sdfg_state);
        if (!edge) return;
        let gedge = g.edge(edge.src, edge.dst, id);

        // Reposition first and last points according to connectors
        let src_conn = null, dst_conn = null;
        if (edge.src_connector) {
            let src_node = g.node(edge.src);
            let cindex = src_node.data.node.attributes.layout.out_connectors.indexOf(edge.src_connector);
            if (cindex >= 0) {
                gedge.points[0].x = src_node.out_connectors[cindex].x;
                gedge.points[0].y = src_node.out_connectors[cindex].y;
                src_conn = src_node.out_connectors[cindex];
            }
        }
        if (edge.dst_connector) {
            let dst_node = g.node(edge.dst);
            let cindex = dst_node.data.node.attributes.layout.in_connectors.indexOf(edge.dst_connector);
            if (cindex >= 0) {
                gedge.points[gedge.points.length - 1].x = dst_node.in_connectors[cindex].x;
                gedge.points[gedge.points.length - 1].y = dst_node.in_connectors[cindex].y;
                dst_conn = dst_node.in_connectors[cindex];
            }
        }

        let n = gedge.points.length - 1;
        if (src_conn !== null)
            gedge.points[0] = dagre.util.intersectRect(src_conn, gedge.points[n]);
        if (dst_conn !== null)
            gedge.points[n] = dagre.util.intersectRect(dst_conn, gedge.points[0]);

        if (gedge.points.length == 3 && gedge.points[0].x == gedge.points[n].x)
            gedge.points = [gedge.points[0], gedge.points[n]];

        let bb = calculateEdgeBoundingBox(gedge);
        // Convert from top-left to center
        bb.x += bb.width / 2.0;
        bb.y += bb.height / 2.0;

        edge.width = bb.width;
        edge.height = bb.height;
        edge.x = bb.x;
        edge.y = bb.y;
        gedge.width = bb.width;
        gedge.height = bb.height;
        gedge.x = bb.x;
        gedge.y = bb.y;
    });


    return g;
}

class SDFGRenderer {
    constructor(sdfg, container, on_mouse_event = null) {
        // DIODE/SDFV-related fields
        this.sdfg = sdfg;
        this.sdfg_list = {};
        this.state_parent_list = {}; // List of all state's parent elements

        // Rendering-related fields
        this.container = container;
        this.ctx = null;
        this.canvas = null;
        this.toolbar = null;
        this.menu = null;
        this.last_visible_elements = null;
        this.last_hovered_elements = null;
        this.last_clicked_elements = null;
        this.last_dragged_element = null;
        this.tooltip = null;
        this.tooltip_container = null;

        // View options
        this.inclusive_ranges = false;

        // Mouse-related fields
        this.move_mode = false;
        this.mousepos = null; // Last position of the mouse pointer (in canvas coordinates)
        this.realmousepos = null; // Last position of the mouse pointer (in pixel coordinates)
        this.drag_start = null; // Null if the mouse/touch is not activated
        this.drag_second_start = null; // Null if two touch points are not activated
        this.external_mouse_handler = on_mouse_event;

        this.init_elements();
    }

    destroy() {
        try {
            if (this.menu)
                this.menu.destroy();
            this.canvas_manager.destroy();
            this.container.removeChild(this.canvas);
            this.container.removeChild(this.toolbar);
            this.container.removeChild(this.tooltip_container);
        } catch (ex) {
            // Do nothing
        }
    }

    view_settings() {
        return { inclusive_ranges: this.inclusive_ranges };
    }

    // Initializes the DOM
    init_elements() {

        this.canvas = document.createElement('canvas');
        this.canvas.style = 'background-color: inherit';
        this.container.append(this.canvas);

        // Add buttons
        this.toolbar = document.createElement('div');
        this.toolbar.style = 'position:absolute; top:10px; left: 10px;';
        let d;

        // Menu bar
        try {
            ContextMenu;
            d = document.createElement('button');
            d.innerHTML = '<i class="material-icons">menu</i>';
            d.style = 'padding-bottom: 0px; user-select: none';
            let that = this;
            d.onclick = function () {
                if (that.menu && that.menu.visible()) {
                    that.menu.destroy();
                    return;
                }
                let rect = this.getBoundingClientRect();
                let cmenu = new ContextMenu();
                cmenu.addOption("Save view as PNG", x => that.save_as_png());
                if (that.has_pdf()) {
                    cmenu.addOption("Save view as PDF", x => that.save_as_pdf());
                    cmenu.addOption("Save all as PDF", x => that.save_as_pdf(true));
                }
                cmenu.addCheckableOption("Inclusive ranges", that.inclusive_ranges, (x, checked) => { that.inclusive_ranges = checked; });
                that.menu = cmenu;
                that.menu.show(rect.left, rect.bottom);
            };
            d.title = 'Menu';
            this.toolbar.appendChild(d);
        } catch (ex) { }

        // Zoom to fit
        d = document.createElement('button');
        d.innerHTML = '<i class="material-icons">filter_center_focus</i>';
        d.style = 'padding-bottom: 0px; user-select: none';
        d.onclick = () => this.zoom_to_view();
        d.title = 'Zoom to fit SDFG';
        this.toolbar.appendChild(d);

        // Collapse all
        d = document.createElement('button');
        d.innerHTML = '<i class="material-icons">unfold_less</i>';
        d.style = 'padding-bottom: 0px; user-select: none';
        d.onclick = () => this.collapse_all();
        d.title = 'Collapse all elements';
        this.toolbar.appendChild(d);

        // Expand all
        d = document.createElement('button');
        d.innerHTML = '<i class="material-icons">unfold_more</i>';
        d.style = 'padding-bottom: 0px; user-select: none';
        d.onclick = () => this.expand_all();
        d.title = 'Expand all elements';
        this.toolbar.appendChild(d);

        // Enter object moving mode
        d = document.createElement('button');
        d.innerHTML = '<i class="material-icons">open_with</i>';
        d.style = 'padding-bottom: 0px; user-select: none';
        d.onclick = () => {
            this.move_mode = !this.move_mode;
            if (this.move_mode) {
                d.innerHTML = '<i class="material-icons">done</i>';
                d.title = 'Exit object moving mode';
            } else {
                d.innerHTML = '<i class="material-icons">open_with</i>';
                d.title = 'Enter object moving mode';
            }
        };
        d.title = 'Enter object moving mode';
        this.toolbar.appendChild(d);

        this.container.append(this.toolbar);
        // End of buttons

        // Tooltip HTML container
        this.tooltip_container = document.createElement('div');
        this.tooltip_container.innerHTML = '';
        this.tooltip_container.className = 'sdfvtooltip';
        this.tooltip_container.onmouseover = () => this.tooltip_container.style.display = "none";
        this.container.appendChild(this.tooltip_container);

        this.ctx = this.canvas.getContext("2d");

        // Translation/scaling management
        this.canvas_manager = new CanvasManager(this.ctx, this, this.canvas);

        // Resize event for container
        let observer = new MutationObserver((mutations) => { this.onresize(); this.draw_async(); });
        observer.observe(this.container, { attributes: true });

        // Set inherited properties
        this.bgcolor = window.getComputedStyle(this.canvas).backgroundColor;

        // Create the initial SDFG layout
        this.relayout();

        // Set mouse event handlers
        this.set_mouse_handlers();

        // Set initial zoom
        this.zoom_to_view();

        // Queue first render
        this.draw_async();
    }

    draw_async() {
        this.canvas_manager.draw_async();
    }

    set_sdfg(new_sdfg) {
        this.sdfg = new_sdfg;
        this.relayout();
        this.draw_async();
    }

    // Set mouse events (e.g., click, drag, zoom)
    set_mouse_handlers() {
        let canvas = this.canvas;
        let br = () => canvas.getBoundingClientRect();

        let comp_x = event => this.canvas_manager.mapPixelToCoordsX(event.clientX - br().left);
        let comp_y = event => this.canvas_manager.mapPixelToCoordsY(event.clientY - br().top);

        // Mouse handler event types
        for (let evtype of ['mousedown', 'mousemove', 'mouseup', 'touchstart', 'touchmove', 'touchend',
            'wheel', 'click', 'dblclick', 'contextmenu']) {
            canvas.addEventListener(evtype, x => {
                let cancelled = this.on_mouse_event(x, comp_x, comp_y, evtype);
                if (cancelled)
                    return;
                x.stopPropagation();
                x.preventDefault();
            });
        }
    }

    onresize() {
        // Set canvas size
        this.canvas.style.width = '99%';
        this.canvas.style.height = '99%';
        this.canvas.width = this.canvas.offsetWidth;
        this.canvas.height = this.canvas.offsetHeight;
    }

    // Re-layout graph and nested graphs
    relayout() {
        this.sdfg_list = {};
        this.graph = relayout_sdfg(this.ctx, this.sdfg, this.sdfg_list,
            this.state_parent_list);
        this.onresize();

        return this.graph;
    }

    // Change translation and scale such that the chosen elements
    // (or entire graph if null) is in view
    zoom_to_view(elements = null) {
        if (!elements || elements.length == 0)
            elements = this.graph.nodes().map(x => this.graph.node(x));

        let bb = boundingBox(elements);
        this.canvas_manager.set_view(bb);

        this.draw_async();
    }

    collapse_all() {
        this.for_all_sdfg_elements((otype, odict, obj) => {
            if ('is_collapsed' in obj.attributes && !obj.type.endsWith('Exit'))
                obj.attributes.is_collapsed = true;
        });
        this.relayout();
        this.draw_async();
    }

    expand_all() {
        this.for_all_sdfg_elements((otype, odict, obj) => {
            if ('is_collapsed' in obj.attributes && !obj.type.endsWith('Exit'))
                obj.attributes.is_collapsed = false;
        });
        this.relayout();
        this.draw_async();
    }

    // Save functions
    save(filename, contents) {
        var link = document.createElement('a');
        link.setAttribute('download', filename);
        link.href = contents;
        document.body.appendChild(link);

        // wait for the link to be added to the document
        window.requestAnimationFrame(function () {
            var event = new MouseEvent('click');
            link.dispatchEvent(event);
            document.body.removeChild(link);
        });
    }

    save_as_png() {
        this.save('sdfg.png', this.canvas.toDataURL('image/png'));
    }

    has_pdf() {
        try {
            blobStream;
            canvas2pdf.PdfContext;
            return true;
        } catch (e) {
            return false;
        }
    }

    save_as_pdf(save_all = false) {
        let stream = blobStream();

        // Compute document size
        let curx = this.canvas_manager.mapPixelToCoordsX(0);
        let cury = this.canvas_manager.mapPixelToCoordsY(0);
        let size;
        if (save_all) {
            // Get size of entire graph
            let elements = this.graph.nodes().map(x => this.graph.node(x));
            let bb = boundingBox(elements);
            size = [bb.width, bb.height];
        } else {
            // Get size of current view
            let endx = this.canvas_manager.mapPixelToCoordsX(this.canvas.width);
            let endy = this.canvas_manager.mapPixelToCoordsY(this.canvas.height);
            let curw = endx - curx, curh = endy - cury;
            size = [curw, curh];
        }
        //

        let ctx = new canvas2pdf.PdfContext(stream, {
            size: size
        });
        let oldctx = this.ctx;
        this.ctx = ctx;
        this.ctx.lod = !save_all;
        this.ctx.pdf = true;
        // Center on saved region
        if (!save_all)
            this.ctx.translate(-curx, -cury);

        this.draw_async();

        ctx.stream.on('finish', () => {
            this.save('sdfg.pdf', ctx.stream.toBlobURL('application/pdf'));
            this.ctx = oldctx;
            this.draw_async();
        });
    }

    // Render SDFG
    draw(dt) {
        let ctx = this.ctx;
        let g = this.graph;
        let curx = this.canvas_manager.mapPixelToCoordsX(0);
        let cury = this.canvas_manager.mapPixelToCoordsY(0);
        let endx = this.canvas_manager.mapPixelToCoordsX(this.canvas.width);
        let endy = this.canvas_manager.mapPixelToCoordsY(this.canvas.height);
        let curw = endx - curx, curh = endy - cury;

        this.visible_rect = { x: curx, y: cury, w: curw, h: curh };

        this.on_pre_draw();

        draw_sdfg(this, ctx, g, this.mousepos);

        this.on_post_draw();
    }

    on_pre_draw() { }

    on_post_draw() {
        try {
            this.ctx.end();
        } catch (ex) { }

        if (this.tooltip) {
            let br = this.canvas.getBoundingClientRect();
            let pos = {
                x: this.realmousepos.x - br.x,
                y: this.realmousepos.y - br.y
            };

            // Clear style and contents
            this.tooltip_container.style = '';
            this.tooltip_container.innerHTML = '';
            this.tooltip_container.style.display = 'block';

            // Invoke custom container         
            this.tooltip(this.tooltip_container);

            // Make visible near mouse pointer
            this.tooltip_container.style.top = pos.y + 'px';
            this.tooltip_container.style.left = (pos.x + 20) + 'px';
        } else {
            this.tooltip_container.style.display = 'none';
        }
    }

    // Returns a dictionary of SDFG elements in a given rectangle. Used for
    // selection, rendering, localized transformations, etc.
    // The output is a dictionary of lists of dictionaries. The top-level keys are:
    // states, nodes, connectors, edges, isedges (interstate edges). For example:
    // {'states': [{sdfg: sdfg_name, state: 1}, ...], nodes: [sdfg: sdfg_name, state: 1, node: 5],
    //              edges: [], isedges: [], connectors: []}
    elements_in_rect(x, y, w, h) {
        let elements = {
            states: [], nodes: [], connectors: [],
            edges: [], isedges: []
        };
        this.do_for_intersected_elements(x, y, w, h, (type, e, obj) => {
            e.obj = obj;
            elements[type].push(e);
        });
        return elements;
    }

    do_for_intersected_elements(x, y, w, h, func) {
        // Traverse nested SDFGs recursively
        function traverse_recursive(g, sdfg_name) {
            g.nodes().forEach(state_id => {
                let state = g.node(state_id);
                if (!state) return;

                if (state.intersect(x, y, w, h)) {
                    // States
                    func('states', { sdfg: sdfg_name, id: state_id }, state);

                    if (state.data.state.attributes.is_collapsed)
                        return;

                    let ng = state.data.graph;
                    if (!ng)
                        return;
                    ng.nodes().forEach(node_id => {
                        let node = ng.node(node_id);
                        if (node.intersect(x, y, w, h)) {
                            // Selected nodes
                            func('nodes', { sdfg: sdfg_name, state: state_id, id: node_id }, node);

                            // If nested SDFG, traverse recursively
                            if (node.data.node.type === "NestedSDFG")
                                traverse_recursive(node.data.graph, node.data.node.attributes.sdfg.attributes.name);
                        }
                        // Connectors
                        node.in_connectors.forEach((c, i) => {
                            if (c.intersect(x, y, w, h))
                                func('connectors', {
                                    sdfg: sdfg_name, state: state_id, node: node_id,
                                    connector: i, conntype: "in"
                                }, c);
                        });
                        node.out_connectors.forEach((c, i) => {
                            if (c.intersect(x, y, w, h))
                                func('connectors', {
                                    sdfg: sdfg_name, state: state_id, node: node_id,
                                    connector: i, conntype: "out"
                                }, c);
                        });
                    });

                    // Selected edges
                    ng.edges().forEach(edge_id => {
                        let edge = ng.edge(edge_id);
                        if (edge.intersect(x, y, w, h)) {
                            func('edges', { sdfg: sdfg_name, state: state_id, id: edge.id }, edge);
                        }
                    });
                }
            });

            // Selected inter-state edges
            g.edges().forEach(isedge_id => {
                let isedge = g.edge(isedge_id);
                if (isedge.intersect(x, y, w, h)) {
                    func('isedges', { sdfg: sdfg_name, id: isedge.id }, isedge);
                }
            });
        }

        // Start with top-level SDFG
        traverse_recursive(this.graph, this.sdfg.attributes.name);
    }

    for_all_sdfg_elements(func) {
        // Traverse nested SDFGs recursively
        function traverse_recursive(sdfg) {
            sdfg.nodes.forEach((state, state_id) => {
                // States
                func('states', { sdfg: sdfg, id: state_id }, state);

                state.nodes.forEach((node, node_id) => {
                    // Nodes
                    func('nodes', { sdfg: sdfg, state: state_id, id: node_id }, node);

                    // If nested SDFG, traverse recursively
                    if (node.type === "NestedSDFG")
                        traverse_recursive(node.attributes.sdfg);
                });

                // Edges
                state.edges.forEach((edge, edge_id) => {
                    func('edges', { sdfg: sdfg, state: state_id, id: edge_id }, edge);
                });
            });

            // Selected inter-state edges
            sdfg.edges.forEach((isedge, isedge_id) => {
                func('isedges', { sdfg: sdfg, id: isedge_id }, isedge);
            });
        }

        // Start with top-level SDFG
        traverse_recursive(this.sdfg);
    }

    for_all_elements(x, y, w, h, func) {
        // Traverse nested SDFGs recursively
        function traverse_recursive(g, sdfg_name) {
            g.nodes().forEach(state_id => {
                let state = g.node(state_id);
                if (!state) return;

                // States
                func('states', { sdfg: sdfg_name, id: state_id }, state, state.intersect(x, y, w, h));

                if (state.data.state.attributes.is_collapsed)
                    return;

                let ng = state.data.graph;
                if (!ng)
                    return;
                ng.nodes().forEach(node_id => {
                    let node = ng.node(node_id);
                    // Selected nodes
                    func('nodes', { sdfg: sdfg_name, state: state_id, id: node_id }, node, node.intersect(x, y, w, h));

                    // If nested SDFG, traverse recursively
                    if (node.data.node.type === "NestedSDFG")
                        traverse_recursive(node.data.graph, node.data.node.attributes.sdfg.attributes.name);

                    // Connectors
                    node.in_connectors.forEach((c, i) => {
                        func('connectors', {
                            sdfg: sdfg_name, state: state_id, node: node_id,
                            connector: i, conntype: "in"
                        }, c, c.intersect(x, y, w, h));
                    });
                    node.out_connectors.forEach((c, i) => {
                        func('connectors', {
                            sdfg: sdfg_name, state: state_id, node: node_id,
                            connector: i, conntype: "out"
                        }, c, c.intersect(x, y, w, h));
                    });
                });

                // Selected edges
                ng.edges().forEach(edge_id => {
                    let edge = ng.edge(edge_id);
                    func('edges', { sdfg: sdfg_name, state: state_id, id: edge.id }, edge, edge.intersect(x, y, w, h));
                });
            });

            // Selected inter-state edges
            g.edges().forEach(isedge_id => {
                let isedge = g.edge(isedge_id);
                func('isedges', { sdfg: sdfg_name, id: isedge.id }, isedge, isedge.intersect(x, y, w, h));
            });
        }

        // Start with top-level SDFG
        traverse_recursive(this.graph, this.sdfg.attributes.name);
    }

    find_elements_under_cursor(mouse_pos_x, mouse_pos_y) {
        // Find all elements under the cursor.
        const elements = this.elements_in_rect(mouse_pos_x, mouse_pos_y, 0, 0);
        const clicked_states = elements.states;
        const clicked_nodes = elements.nodes;
        const clicked_edges = elements.edges;
        const clicked_interstate_edges = elements.isedges;
        const clicked_connectors = elements.connectors;
        const total_elements =
            clicked_states.length + clicked_nodes.length +
            clicked_edges.length + clicked_interstate_edges.length +
            clicked_connectors.length;
        let foreground_elem = null, foreground_surface = -1;

        // Find the top-most element under the mouse cursor (i.e. the one with
        // the smallest dimensions).
        const categories = [
            clicked_states,
            clicked_interstate_edges,
            clicked_nodes,
            clicked_edges
        ];
        for (const category of categories) {
            for (let i = 0; i < category.length; i++) {
                const s = category[i].obj.width * category[i].obj.height;
                if (foreground_surface < 0 || s < foreground_surface) {
                    foreground_surface = s;
                    foreground_elem = category[i].obj;
                }
            }
        }

        return {
            total_elements,
            elements,
            foreground_elem,
        };
    }

    on_mouse_event(event, comp_x_func, comp_y_func, evtype = "click") {
        let dirty = false; // Whether to redraw at the end

        if (evtype === "mousedown" || evtype === "touchstart") {
            this.drag_start = event;
        } else if (evtype === "mouseup") {
            this.drag_start = null;
            this.last_dragged_element = null;
        } else if (evtype === "touchend") {
            if (event.touches.length == 0)
                this.drag_start = null;
            else
                this.drag_start = event;
        } else if (evtype === "mousemove") {
            // Calculate the change in mouse position in canvas coordinates
            let old_mousepos = this.mousepos;
            this.mousepos = { x: comp_x_func(event), y: comp_y_func(event) };
            this.realmousepos = { x: event.clientX, y: event.clientY };

            if (this.drag_start && event.buttons & 1) {
                // Only accept the primary mouse button as dragging source
                if (this.move_mode) {
                    if (this.last_dragged_element) {
                        this.canvas.style.cursor = 'grabbing';
                        this.canvas_manager.translate_element(
                            this.last_dragged_element,
                            old_mousepos, this.mousepos,
                            this.graph, this.sdfg_list, this.state_parent_list
                        );
                        dirty = true;
                        this.draw_async();
                        return false;
                    } else {
                        const mouse_elements = this.find_elements_under_cursor(
                            this.mousepos.x, this.mousepos.y
                        );
                        if (mouse_elements.foreground_elem) {
                            this.last_dragged_element =
                                mouse_elements.foreground_elem;
                            this.canvas.style.cursor = 'grabbing';
                            return false;
                        }
                        return true;
                    }
                } else {
                    this.canvas_manager.translate(event.movementX,
                        event.movementY);

                    // Mark for redraw
                    dirty = true;
                    this.draw_async();
                    return false;
                }
            } else {
                this.drag_start = null;
                if (event.buttons & 1 || event.buttons & 4)
                    return true; // Don't stop propagation
            }
        } else if (evtype === "touchmove") {
            if (this.drag_start.touches.length != event.touches.length) {
                // Different number of touches, ignore and reset drag_start
                this.drag_start = event;
            } else if (event.touches.length == 1) { // Move/drag
                this.canvas_manager.translate(event.touches[0].clientX - this.drag_start.touches[0].clientX,
                    event.touches[0].clientY - this.drag_start.touches[0].clientY);
                this.drag_start = event;

                // Mark for redraw
                dirty = true;
                this.draw_async();
                return false;
            } else if (event.touches.length == 2) {
                // Find relative distance between two touches before and after.
                // Then, center and zoom to their midpoint.
                let touch1 = this.drag_start.touches[0];
                let touch2 = this.drag_start.touches[1];
                let x1 = touch1.clientX, x2 = touch2.clientX;
                let y1 = touch1.clientY, y2 = touch2.clientY;
                let oldCenter = [(x1 + x2) / 2.0, (y1 + y2) / 2.0];
                let initialDistance = Math.sqrt((x1 - x2) ** 2 + (y1 - y2) ** 2);
                x1 = event.touches[0].clientX; x2 = event.touches[1].clientX;
                y1 = event.touches[0].clientY; y2 = event.touches[1].clientY;
                let currentDistance = Math.sqrt((x1 - x2) ** 2 + (y1 - y2) ** 2);
                let newCenter = [(x1 + x2) / 2.0, (y1 + y2) / 2.0];

                // First, translate according to movement of center point
                this.canvas_manager.translate(newCenter[0] - oldCenter[0],
                    newCenter[1] - oldCenter[1]);
                // Then scale
                this.canvas_manager.scale(currentDistance / initialDistance,
                    newCenter[0], newCenter[1]);

                this.drag_start = event;

                // Mark for redraw
                dirty = true;
                this.draw_async();
                return false;
            }
        } else if (evtype === "wheel") {
            // Get physical x,y coordinates (rather than canvas coordinates)
            let br = this.canvas.getBoundingClientRect();
            let x = event.clientX - br.x;
            let y = event.clientY - br.y;
            this.canvas_manager.scale(event.deltaY > 0 ? 0.9 : 1.1, x, y);
            dirty = true;
        }
        // End of mouse-move/touch-based events


        if (!this.mousepos)
            return true;

        // Find elements under cursor
        const elements_under_cursor = this.find_elements_under_cursor(
            this.mousepos.x, this.mousepos.y
        );
        let elements = elements_under_cursor.elements;
        let total_elements = elements_under_cursor.total_elements;
        let foreground_elem = elements_under_cursor.foreground_elem;

        // Change mouse cursor accordingly
        if (total_elements > 0) {
            if (this.move_mode && this.drag_start)
                this.canvas.style.cursor = 'grabbing';
            else if (this.move_mode)
                this.canvas.style.cursor = 'grab';
            else
                this.canvas.style.cursor = 'pointer';
        } else {
            this.canvas.style.cursor = 'auto';
        }

        this.tooltip = null;
        this.last_hovered_elements = elements;

        // Hovered elements get colored green (if they are not already colored)
        this.for_all_elements(this.mousepos.x, this.mousepos.y, 0, 0, (type, e, obj, intersected) => {
            if (intersected && obj.stroke_color === null)
                obj.stroke_color = 'green';
            else if (!intersected && obj.stroke_color === 'green')
                obj.stroke_color = null;
        });

        if (evtype === "mousemove") {
            // TODO: Draw only if elements have changed
            dirty = true;
        }

        if (evtype === "dblclick") {
            let sdfg = (foreground_elem ? foreground_elem.sdfg : null);
            let sdfg_elem = null;
            if (foreground_elem instanceof State)
                sdfg_elem = foreground_elem.data.state;
            else if (foreground_elem instanceof Node) {
                sdfg_elem = foreground_elem.data.node;

                // If a scope exit node, use entry instead
                if (sdfg_elem.type.endsWith("Exit"))
                    sdfg_elem = sdfg.nodes[foreground_elem.parent_id].nodes[sdfg_elem.scope_entry];
            } else
                sdfg_elem = null;

            // Toggle collapsed state
            if (sdfg_elem && 'is_collapsed' in sdfg_elem.attributes) {
                sdfg_elem.attributes.is_collapsed = !sdfg_elem.attributes.is_collapsed;

                // Re-layout SDFG
                this.relayout();
                dirty = true;
            }
        }

        if (this.external_mouse_handler)
            dirty |= this.external_mouse_handler(evtype, event, { x: comp_x_func(event), y: comp_y_func(event) }, elements,
                this, foreground_elem);

        if (dirty)
            this.draw_async();

        return false;
    }
}

window.SDFGRenderer = SDFGRenderer;<|MERGE_RESOLUTION|>--- conflicted
+++ resolved
@@ -677,7 +677,6 @@
     return g;
 }
 
-<<<<<<< HEAD
 function layout_node(ctx, g, node, sdfg_state, sdfg, sdfg_list, drawn_nodes, parent_node=null) {
     let nested_g = null;
     node.attributes.layout = {};
@@ -873,15 +872,12 @@
     return g;
 }
 
-function relayout_state(ctx, sdfg_state, sdfg, sdfg_list) {
-=======
 function relayout_state(ctx, sdfg_state, sdfg, sdfg_list, state_parent_list) {
->>>>>>> 68b667ff
     // layout the state as a dagre graph
-    let g = new dagre.graphlib.Graph({ multigraph: true });
+    let g = new dagre.graphlib.Graph({multigraph: true});
 
     // Set an object for the graph label
-    g.setGraph({ ranksep: 30 });
+    g.setGraph({ranksep: 30});
 
     g.setDefaultEdgeLabel(function (u, v) { return {}; });
 
@@ -923,12 +919,12 @@
 }
 
 
-function relayout_state_old(ctx, sdfg_state, sdfg, sdfg_list) {
+function relayout_state_old(ctx, sdfg_state, sdfg, sdfg_list, state_parent_list) {
     // layout the state as a dagre graph
-    let g = new dagre.graphlib.Graph({multigraph: true});
+    let g = new dagre.graphlib.Graph({ multigraph: true });
 
     // Set an object for the graph label
-    g.setGraph({ranksep: 30});
+    g.setGraph({ ranksep: 30 });
 
     g.setDefaultEdgeLabel(function (u, v) { return {}; });
 
