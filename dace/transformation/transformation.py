--- conflicted
+++ resolved
@@ -174,18 +174,21 @@
     def subgraph(self):
         return self._subgraph_user
 
-    def apply_pattern(self, sdfg: SDFG) -> Union[Any, None]:
+    def apply_pattern(self, sdfg: SDFG, append: bool = True) -> Union[Any, None]:
         """
         Applies this transformation on the given SDFG, using the transformation
         instance to find the right SDFG object (based on SDFG ID), and applying
         memlet propagation as necessary.
         :param sdfg: The SDFG (or an SDFG in the same hierarchy) to apply the
                      transformation to.
+        :param append: If True, appends the transformation to the SDFG
+                       transformation history.
         :return: A transformation-defined return value, which could be used
                  to pass analysis data out, or nothing.
         """
         tsdfg: SDFG = sdfg.sdfg_list[self.sdfg_id]
-        sdfg.append_transformation(self)
+        if append:
+            sdfg.append_transformation(self)
         retval = self.apply(tsdfg)
         if not self.annotates_memlets():
             propagation.propagate_memlets_sdfg(tsdfg)
@@ -229,16 +232,6 @@
             if self_end:
                 return True
 
-<<<<<<< HEAD
-    def apply_pattern(self, sdfg, append=True):
-        """ Applies this transformation on the given SDFG. """
-        if append:
-            sdfg.append_transformation(self)
-        retval = self.apply(sdfg)
-        if not self.annotates_memlets():
-            propagation.propagate_memlets_sdfg(sdfg)
-        return retval
-=======
     @classmethod
     def _get_pattern_nodes(cls) -> Dict[str, 'PatternNode']:
         """
@@ -252,7 +245,6 @@
             if isinstance(getattr(cls, k), PatternNode) or (k.startswith(
                 '_') and isinstance(getattr(cls, k), (nd.Node, SDFGState)))
         }
->>>>>>> b6944c22
 
     @classmethod
     def apply_to(cls,
@@ -307,15 +299,9 @@
         # Check that all nodes in the pattern are set
         required_nodes = cls.expressions()[expr_index].nodes()
         required_node_names = {
-<<<<<<< HEAD
-            pname[1:]: getattr(cls, pname)
-            for pname in dir(cls)
-            if pname.startswith('_') and getattr(cls, pname) in required_nodes
-=======
             pname: pval
             for pname, pval in cls._get_pattern_nodes().items()
             if pval in required_nodes
->>>>>>> b6944c22
         }
         required = set(required_node_names.keys())
         intersection = required & set(where.keys())
@@ -344,11 +330,7 @@
                                  'given subgraph ("can_be_applied" failed)')
 
         # Apply to SDFG
-<<<<<<< HEAD
         return instance.apply_pattern(sdfg, append=save)
-=======
-        return instance.apply_pattern(sdfg)
->>>>>>> b6944c22
 
     def __str__(self) -> str:
         return type(self).__name__
