--- conflicted
+++ resolved
@@ -106,91 +106,17 @@
     return (outputs, names)
 
 
-<<<<<<< HEAD
-
-
-
-def fpga_map_singleton_to_stream(
-        state,
-        src,
-        dest,
-        dtype,
-        mapTasklet='outCon = inCon'
-    ):
-=======
 def fpga_map_singleton_to_stream(state,
                                  src,
                                  dest,
                                  dtype,
                                  map_tasklet='out_con = in_con'):
->>>>>>> c9defa04
     """
     Copy single element from a source memory location
     into a stream
     """
 
     buf_in = state.add_read(src)
-<<<<<<< HEAD
-    result = state.add_stream(
-        dest,
-        dtype,
-        buffer_size=config.Config.get(
-            "library", "blas", "fpga", "default_stream_depth"),
-        storage=dtypes.StorageType.FPGA_Local
-    )
-
-    root_tasklet = state.add_tasklet(
-        'mapToStream_task',
-        ['inCon'],
-        ['outCon'],
-        mapTasklet
-    )
-
-    state.add_memlet_path(
-        buf_in, root_tasklet,
-        dst_conn='inCon',
-        memlet=Memlet.simple(buf_in.data, '0')
-    )
-
-    state.add_memlet_path(
-        root_tasklet, result,
-        src_conn='outCon',
-        memlet=Memlet.simple(result.data, '0', num_accesses=-1)
-    )
-
-
-
-
-def fpga_streamToLocal(state, srcData, dest, size):
-
-    data_out = state.add_write(dest)
-
-    copyMap_entry, copyMap_exit = state.add_map(
-        'streamToLocal_map',
-        dict(k_stream = '0:{0}'.format(size)),
-        schedule=dtypes.ScheduleType.FPGA_Device,
-        unroll=True
-    )
-
-    copyX_task = state.add_tasklet(
-        'streamToLocal_map',
-        ['inCon'],
-        ['outCon'],
-        'outCon = inCon'
-    )
-
-    state.add_memlet_path(
-        srcData, copyMap_entry, copyX_task,
-        dst_conn='inCon',
-        memlet=Memlet.simple(srcData.data, "0")
-    )
-
-    state.add_memlet_path(
-        copyX_task, copyMap_exit, data_out,
-        src_conn='outCon',
-        memlet=Memlet.simple(data_out.data, "k_stream")
-    )
-=======
     result = state.add_stream(dest,
                               dtype,
                               buffer_size=config.Config.get(
@@ -237,5 +163,4 @@
                           copymap_exit,
                           data_out,
                           src_conn='out_con',
-                          memlet=Memlet.simple(data_out.data, "k_stream"))
->>>>>>> c9defa04
+                          memlet=Memlet.simple(data_out.data, "k_stream"))