from copy import deepcopy as dc
from typing import Any, Dict, Optional
from dace.data import Array
from dace.symbolic import symstr
<<<<<<< HEAD
from dace.properties import Property
import dace.library
import dace.graph.nodes
=======
import dace.sdfg.nodes
>>>>>>> 4bbfb769
from dace.transformation.pattern_matching import ExpandTransformation
from dace.libraries.blas.blas_helpers import to_blastype, get_gemm_opts
from dace.libraries.blas.nodes.matmul import (_get_matmul_operands,
                                              _get_codegen_gemm_opts)
from .. import environments
import numpy as np


def _is_complex(dtype):
    if hasattr(dtype, "is_complex"):
        return dtype.is_complex()
    else:
        return dtype in [np.complex64, np.complex128]


def _cast_to_dtype_str(value, dtype: dace.dtypes.typeclass) -> str:
    if _is_complex(dtype) and _is_complex(type(value)):
        raise ValueError("Cannot use complex beta with non-complex array")

    if _is_complex(dtype):
        cast_value = complex(value)

        return "dace.{type}({real}, {imag})".format(
            type=dace.DTYPE_TO_TYPECLASS[dtype].to_string(),
            real=cast_value.real,
            imag=cast_value.imag,
        )
    else:
        return "dace.{}({})".format(dace.DTYPE_TO_TYPECLASS[dtype].to_string(),
                                    value)


@dace.library.expansion
class ExpandGemmPure(ExpandTransformation):

    environments = []

    @staticmethod
    def make_sdfg(node, parent_state, parent_sdfg):
        sdfg = dace.SDFG(node.label + "_sdfg")

        ((edge_a, outer_array_a, shape_a, strides_a),
         (edge_b, outer_array_b, shape_b,
          strides_b), _) = _get_matmul_operands(node, parent_state, parent_sdfg)

        dtype_a = outer_array_a.dtype.type
        dtype_b = outer_array_b.dtype.type
        dtype_c = dace.DTYPE_TO_TYPECLASS[np.result_type(dtype_a,
                                                         dtype_b).type]

        if node.transA:
            trans_shape_a = list(reversed(shape_a))
        else:
            trans_shape_a = shape_a

        if node.transB:
            trans_shape_b = list(reversed(shape_b))
        else:
            trans_shape_b = shape_b

        if (len(trans_shape_a) != 2 or len(trans_shape_b) != 2
                or trans_shape_a[1] != trans_shape_b[0]):
            raise SyntaxError("Matrix sizes must match")
        M, K, N = trans_shape_a[0], trans_shape_a[1], trans_shape_b[1]
        shape_c = (M, N)

        if outer_array_a.storage != outer_array_b.storage:
            raise ValueError("Input matrices must have same storage")
        storage = outer_array_a.storage

        _, array_a = sdfg.add_array("_a", shape_a, dtype_a, storage=storage)
        _, array_b = sdfg.add_array("_b", shape_b, dtype_b, storage=storage)
        _, array_c = sdfg.add_array("_c", shape_c, dtype_c, storage=storage)

        if node.alpha == 1.0:
            mul_program = "__out = __a * __b"
        else:
            mul_program = "__out = {} * __a * __b".format(
                _cast_to_dtype_str(node.alpha, dtype_a))

        init_state = sdfg.add_state(node.label + "_initstate")
        state = sdfg.add_state_after(init_state, node.label + "_state")

        if node.beta == 0:
            mul_out, mul_out_array = "_c", array_c
            output_nodes = None
        else:
            mul_out, mul_out_array = tmp, array_tmp = sdfg.add_temp_transient(
                shape_c, dtype_c, storage=storage)

            access_tmp = state.add_read(tmp)
            output_nodes = {mul_out: access_tmp}

        # Initialization map
        init_state.add_mapped_tasklet(
            'gemm_init',
            {'_o%d' % i: '0:%s' % symstr(d)
             for i, d in enumerate(shape_c)}, {},
            'out = 0', {
                'out':
                dace.Memlet.simple(
                    mul_out, ','.join(
                        ['_o%d' % i for i in range(len(shape_c))]))
            },
            external_edges=True)

        # Multiplication map
        state.add_mapped_tasklet(
            "_GEMM_",
            {"__i%d" % i: "0:%s" % s
             for i, s in enumerate([M, N, K])}, {
                 "__a":
                 dace.Memlet.simple(
                     "_a", "__i2, __i0" if node.transA else "__i0, __i2"),
                 "__b":
                 dace.Memlet.simple(
                     "_b", "__i1, __i2" if node.transB else "__i2, __i1")
             },
            mul_program, {
                "__out":
                dace.Memlet.simple(
                    mul_out, "__i0, __i1", wcr_str="lambda x, y: x + y")
            },
            external_edges=True,
            output_nodes=output_nodes)

        if node.beta != 0:
            add_program = "__y = ({} * __c) + __tmp".format(
                _cast_to_dtype_str(node.beta, dtype_a))

            # manually broadcasting C to [M, N]
            if list(shape_c) == [M, N]:
                memlet_idx = '__i0, __i1'
            elif list(shape_c) == [1, N]:
                memlet_idx = '0, __i1'
            elif list(shape_c) == [M, 1]:
                memlet_idx = '__i0, 0'
            elif list(shape_c) == [N]:
                memlet_idx = '__i1'
            else:
                raise ValueError(
                    "Could not broadcast input _c to ({}, {})".format(M, N))

            # addition map
            state.add_mapped_tasklet(
                "_Add_",
                {"__i%d" % i: "0:%s" % s
                 for i, s in enumerate([M, N])}, {
                     "__c": dace.Memlet.simple("_c", memlet_idx),
                     "__tmp": dace.Memlet.simple(mul_out, "__i0, __i1"),
                 },
                add_program, {"__y": dace.Memlet.simple("_c", "__i0, __i1")},
                external_edges=True,
                input_nodes={mul_out: access_tmp})

            sdfg.parent = parent_sdfg
        sdfg.parent_sdfg = parent_sdfg

        return sdfg

    @staticmethod
    def expansion(node, state, sdfg):
        node.validate(sdfg, state)
        if node.dtype is None:
            raise ValueError("Data type must be set to expand " + str(node) +
                             ".")
        return ExpandGemmPure.make_sdfg(node, state, sdfg)


@dace.library.expansion
class ExpandGemmMKL(ExpandTransformation):

    environments = [environments.intel_mkl.IntelMKL]

    @staticmethod
    def expansion(node, state, sdfg):
        node.validate(sdfg, state)
        dtype = node.dtype
        func = to_blastype(dtype.type).lower() + 'gemm'
        if dtype == dace.float32:
            alpha = "1.0f"
            beta = "0.0f"
        elif dtype == dace.float64:
            alpha = "1.0"
            beta = "0.0"
        elif dtype == dace.complex64:
            alpha = "dace::blas::BlasConstants::Get().Complex64Pone()"
            beta = "dace::blas::BlasConstants::Get().Complex64Zero()"
        elif dtype == dace.complex128:
            alpha = "dace::blas::BlasConstants::Get().Complex128Pone()"
            beta = "dace::blas::BlasConstants::Get().Complex128Zero()"
        else:
            raise ValueError("Unsupported type for BLAS dot product: " +
                             str(dtype))
        (_, adesc, ashape,
         astrides), (_, bdesc, bshape,
                     bstrides), _ = _get_matmul_operands(node, state, sdfg)
        cdesc = sdfg.arrays[state.out_edges(node)[0].data.data]
        opt = _get_codegen_gemm_opts(node, state, sdfg, adesc, bdesc, cdesc,
                                     alpha, beta, cdesc.dtype.ctype, func)

        # Adaptations for MKL/BLAS API
        opt['ta'] = 'CblasNoTrans' if opt['ta'] == 'N' else 'CblasTrans'
        opt['tb'] = 'CblasNoTrans' if opt['tb'] == 'N' else 'CblasTrans'

        code = ("cblas_{func}(CblasColMajor, {ta}, {tb}, "
                "{M}, {N}, {K}, {alpha}, {x}, {lda}, {y}, {ldb}, {beta}, "
                "_c, {ldc});").format_map(opt)

        tasklet = dace.graph.nodes.Tasklet(node.name,
                                           node.in_connectors,
                                           node.out_connectors,
                                           code,
                                           language=dace.dtypes.Language.CPP)
        return tasklet


@dace.library.expansion
class ExpandGemmCuBLAS(ExpandTransformation):

    environments = [environments.cublas.cuBLAS]

    @staticmethod
    def expansion(node, state, sdfg):
        node.validate(sdfg, state)
        dtype = node.dtype
        func = '%sgemm' % to_blastype(dtype.type)
        if dtype == dace.float16:
            cdtype = '__half'
            factort = 'Half'
        elif dtype == dace.float32:
            cdtype = 'float'
            factort = 'Float'
        elif dtype == dace.float64:
            cdtype = 'double'
            factort = 'Double'
        elif dtype == dace.complex64:
            cdtype = 'cuComplex'
            factort = 'Complex64'
        elif dtype == dace.complex128:
            cdtype = 'cuDoubleComplex'
            factort = 'Complex128'
        else:
            raise ValueError("Unsupported type: " + str(dtype))

        alpha = "dace::blas::CublasConstants::Get(__dace_cuda_device).%sPone()" % factort
        beta = "dace::blas::CublasConstants::Get(__dace_cuda_device).%sZero()" % factort

        # Find inputs and output
        adesc, bdesc, cdesc = None, None, None
        for e in state.in_edges(node):
            if e.dst_conn == '_a':
                anode = state.memlet_path(e)[0].src
                if isinstance(anode, dace.graph.nodes.AccessNode):
                    adesc: Array = sdfg.arrays[anode.data]
            elif e.dst_conn == '_b':
                bnode = state.memlet_path(e)[0].src
                if isinstance(bnode, dace.graph.nodes.AccessNode):
                    bdesc: Array = sdfg.arrays[bnode.data]
        for e in state.out_edges(node):
            if e.src_conn == '_c':
                cnode = state.memlet_path(e)[-1].dst
                if isinstance(cnode, dace.graph.nodes.AccessNode):
                    cdesc: Array = sdfg.arrays[cnode.data]
        if not adesc or not bdesc or not cdesc:
            raise ValueError('Unsupported input/output arrays')

        # Set up options for code formatting
        opt = _get_codegen_gemm_opts(node, state, sdfg, adesc, bdesc, cdesc,
                                     alpha, beta, cdtype, func)

        # Matrix multiplication
        call = '''cublas{func}(__dace_cublas_handle,
            CUBLAS_OP_{ta}, CUBLAS_OP_{tb},
            {M}, {N}, {K},
            {alpha},
            ({dtype}*){x}, {lda},
            ({dtype}*){y}, {ldb},
            {beta},
            ({dtype}*)_c, {ldc});'''

        code = (environments.cublas.cuBLAS.handle_setup_code(node) +
                call.format_map(opt))
        tasklet = dace.graph.nodes.Tasklet(node.name,
                                           node.in_connectors,
                                           node.out_connectors,
                                           code,
                                           language=dace.dtypes.Language.CPP)

        # If buffers are not on the GPU, copy them
        # TODO: This creates variable shadowing
        if any(desc.storage not in
               [dace.StorageType.GPU_Global, dace.StorageType.CPU_Pinned]
               for desc in [adesc, bdesc, cdesc]):
            nsdfg = dace.SDFG('nested_gemm')
            for name, desc in [('_a', adesc), ('_b', bdesc), ('_c', cdesc)]:
                dcopy = dc(desc)
                dcopy.transient = False
                nsdfg.add_datadesc(name, dcopy)
                dcopy_gpu = dc(desc)
                dcopy_gpu.transient = True
                dcopy_gpu.storage = dace.StorageType.GPU_Global
                nsdfg.add_datadesc(name + '_gpu', dcopy_gpu)
            nstate = nsdfg.add_state()
            a = nstate.add_read('_a')
            ga = nstate.add_access('_a_gpu')
            b = nstate.add_read('_b')
            gb = nstate.add_access('_b_gpu')
            c = nstate.add_write('_c')
            gc = nstate.add_access('_c_gpu')
            nstate.add_node(tasklet)
            nstate.add_nedge(a, ga, dace.Memlet.from_array('_a', adesc))
            nstate.add_nedge(b, gb, dace.Memlet.from_array('_b', bdesc))
            nstate.add_edge(ga, None, tasklet, '_a',
                            dace.Memlet.from_array('_a_gpu', adesc))
            nstate.add_edge(gb, None, tasklet, '_b',
                            dace.Memlet.from_array('_b_gpu', bdesc))
            nstate.add_edge(tasklet, '_c', gc, None,
                            dace.Memlet.from_array('_c_gpu', cdesc))
            nstate.add_nedge(gc, c, dace.Memlet.from_array('_c', cdesc))

            return nsdfg
        # End of copy to GPU

        return tasklet


@dace.library.node
<<<<<<< HEAD
class Gemm(dace.graph.nodes.LibraryNode):
=======
class Gemm(dace.sdfg.nodes.LibraryNode):
    """Executes alpha * (A @ B) + beta * C. C should be unidirectionally
       broadcastable (ONNX terminology) to A @ B.
    """
>>>>>>> 4bbfb769

    # Global properties
    implementations = {
        "pure": ExpandGemmPure,
        "MKL": ExpandGemmMKL,
        "cuBLAS": ExpandGemmCuBLAS
    }
    default_implementation = None

    # Object fields
    dtype = dace.properties.TypeClassProperty(allow_none=True)
    transA = Property(dtype=bool,
                      desc="Whether to transpose A before multiplying")
    transB = Property(dtype=bool,
                      desc="Whether to transpose B before multiplying")
    alpha = Property(
        dtype=tuple(dace.dtypes._CONSTANT_TYPES),
        default=1,
        desc="A scalar which will be multiplied with A @ B before adding C")
    beta = Property(
        dtype=tuple(dace.dtypes._CONSTANT_TYPES),
        default=1,
        desc="A scalar which will be multiplied with C before adding C")

    def __init__(self,
                 name,
                 dtype=None,
                 location=None,
                 transA=False,
                 transB=False,
                 alpha=1,
                 beta=0):
        super().__init__(name,
                         location=location,
                         inputs={"_a", "_b"},
                         outputs={"_c"})
        self.dtype = dtype
        self.transA = transA
        self.transB = transB
        self.alpha = alpha
        self.beta = beta

    def validate(self, sdfg, state):
        in_edges = state.in_edges(self)
        if len(in_edges) not in [2, 3]:
            raise ValueError("Expected 2 or 3 inputs to gemm")
        size2 = None
        for _, _, _, dst_conn, memlet in state.in_edges(self):
            if dst_conn == '_a':
                subset = dc(memlet.subset)
                subset.squeeze()
                size0 = subset.size()
            if dst_conn == '_b':
                subset = dc(memlet.subset)
                subset.squeeze()
                size1 = subset.size()

        if self.transA:
            size0 = list(reversed(size0))
        if self.transB:
            size1 = list(reversed(size1))

        out_edges = state.out_edges(self)
        if len(out_edges) != 1:
            raise ValueError(
                "Expected exactly one output from matrix-matrix product")
        out_memlet = out_edges[0].data
        # Function is symmetric, edge order does not matter
        if len(size0) != 2 or len(size1) != 2:
            raise ValueError(
                "matrix-matrix product only supported on matrices")
        if size0[1] != size1[0]:
            raise ValueError("Inputs to matrix-matrix product "
                             "must agree in the k-dimension")
        out_subset = dc(out_memlet.subset)
        out_subset.squeeze()
        size3 = out_subset.size()
        if len(size3) != 2:
            raise ValueError(
                "matrix-matrix product only supported on matrices")
        if len(size3) == 2 and list(size3) != [size0[-2], size1[-1]]:
            raise ValueError(
                "Output to matrix-matrix product must agree in the m and n "
                "dimensions")<|MERGE_RESOLUTION|>--- conflicted
+++ resolved
@@ -2,13 +2,9 @@
 from typing import Any, Dict, Optional
 from dace.data import Array
 from dace.symbolic import symstr
-<<<<<<< HEAD
 from dace.properties import Property
 import dace.library
-import dace.graph.nodes
-=======
 import dace.sdfg.nodes
->>>>>>> 4bbfb769
 from dace.transformation.pattern_matching import ExpandTransformation
 from dace.libraries.blas.blas_helpers import to_blastype, get_gemm_opts
 from dace.libraries.blas.nodes.matmul import (_get_matmul_operands,
@@ -218,11 +214,11 @@
                 "{M}, {N}, {K}, {alpha}, {x}, {lda}, {y}, {ldb}, {beta}, "
                 "_c, {ldc});").format_map(opt)
 
-        tasklet = dace.graph.nodes.Tasklet(node.name,
-                                           node.in_connectors,
-                                           node.out_connectors,
-                                           code,
-                                           language=dace.dtypes.Language.CPP)
+        tasklet = dace.sdfg.nodes.Tasklet(node.name,
+                                          node.in_connectors,
+                                          node.out_connectors,
+                                          code,
+                                          language=dace.dtypes.Language.CPP)
         return tasklet
 
 
@@ -262,16 +258,16 @@
         for e in state.in_edges(node):
             if e.dst_conn == '_a':
                 anode = state.memlet_path(e)[0].src
-                if isinstance(anode, dace.graph.nodes.AccessNode):
+                if isinstance(anode, dace.sdfg.nodes.AccessNode):
                     adesc: Array = sdfg.arrays[anode.data]
             elif e.dst_conn == '_b':
                 bnode = state.memlet_path(e)[0].src
-                if isinstance(bnode, dace.graph.nodes.AccessNode):
+                if isinstance(bnode, dace.sdfg.nodes.AccessNode):
                     bdesc: Array = sdfg.arrays[bnode.data]
         for e in state.out_edges(node):
             if e.src_conn == '_c':
                 cnode = state.memlet_path(e)[-1].dst
-                if isinstance(cnode, dace.graph.nodes.AccessNode):
+                if isinstance(cnode, dace.sdfg.nodes.AccessNode):
                     cdesc: Array = sdfg.arrays[cnode.data]
         if not adesc or not bdesc or not cdesc:
             raise ValueError('Unsupported input/output arrays')
@@ -292,11 +288,11 @@
 
         code = (environments.cublas.cuBLAS.handle_setup_code(node) +
                 call.format_map(opt))
-        tasklet = dace.graph.nodes.Tasklet(node.name,
-                                           node.in_connectors,
-                                           node.out_connectors,
-                                           code,
-                                           language=dace.dtypes.Language.CPP)
+        tasklet = dace.sdfg.nodes.Tasklet(node.name,
+                                          node.in_connectors,
+                                          node.out_connectors,
+                                          code,
+                                          language=dace.dtypes.Language.CPP)
 
         # If buffers are not on the GPU, copy them
         # TODO: This creates variable shadowing
@@ -337,14 +333,10 @@
 
 
 @dace.library.node
-<<<<<<< HEAD
-class Gemm(dace.graph.nodes.LibraryNode):
-=======
 class Gemm(dace.sdfg.nodes.LibraryNode):
     """Executes alpha * (A @ B) + beta * C. C should be unidirectionally
        broadcastable (ONNX terminology) to A @ B.
     """
->>>>>>> 4bbfb769
 
     # Global properties
     implementations = {
