--- conflicted
+++ resolved
@@ -57,15 +57,11 @@
 }
 
 
-<<<<<<< HEAD
-@registry.autoregister_params(name=['intel_fpga', 'intel_fpga_smi'])
-=======
 class NameTooLongError(ValueError):
     pass
 
 
 @registry.autoregister_params(name='intel_fpga')
->>>>>>> 68b667ff
 class IntelFPGACodeGen(fpga.FPGACodeGen):
     target_name = 'intel_fpga'
     title = 'Intel FPGA'
@@ -79,7 +75,8 @@
         if fpga_vendor.lower() != "intel_fpga":
             # Don't register this code generator
             return
-        self.default_channel_depth = Config.get("compiler", "intel_fpga", "default_channel_depth")
+        self.default_channel_depth = Config.get("compiler", "intel_fpga",
+                                                "default_channel_depth")
         super().__init__(*args, **kwargs)
 
     @property
@@ -95,12 +92,12 @@
         target_board = Config.get("compiler", "intel_fpga", "board")
         enable_debugging = ("ON" if Config.get_bool(
             "compiler", "intel_fpga", "enable_debugging") else "OFF")
-        autobuild = ("ON" if Config.get_bool(
-            "compiler", "autobuild_bitstreams") else "OFF")
+        autobuild = ("ON" if Config.get_bool("compiler", "autobuild_bitstreams")
+                     else "OFF")
         #Here we have to get also SMI related options (even if we don't use them)
         smi_ranks = Config.get("compiler", "intel_fpga", "smi_ranks")
-        smi_rendezvous = ("ON" if Config.get_bool(
-            "compiler", "intel_fpga", "smi_rendezvous") else "OFF")
+        smi_rendezvous = ("ON" if Config.get_bool("compiler", "intel_fpga",
+                                                  "smi_rendezvous") else "OFF")
         options = [
             "-DDACE_INTELFPGA_HOST_FLAGS=\"{}\"".format(host_flags),
             "-DDACE_INTELFPGA_KERNEL_FLAGS=\"{}\"".format(kernel_flags),
@@ -114,8 +111,8 @@
         # Override Intel FPGA OpenCL installation directory
         if Config.get("compiler", "intel_fpga", "path"):
             options.append("-DINTELFPGAOCL_ROOT_DIR=\"{}\"".format(
-                Config.get("compiler", "intel_fpga",
-                           "path").replace("\\", "/")))
+                Config.get("compiler", "intel_fpga", "path").replace("\\",
+                                                                     "/")))
         return options
 
     def get_generated_codeobjects(self):
@@ -187,7 +184,8 @@
                 signature=self._global_sdfg.signature(),
                 emulation_flag=emulation_flag,
                 kernel_file_name=kernel_file_name,
-                context = 0 if execution_mode == "emulator" else "__dace_comm_rank%2",
+                context=0
+                if execution_mode == "emulator" else "__dace_comm_rank%2",
                 host_code="".join([
                     "{separator}\n// Kernel: {kernel_name}"
                     "\n{separator}\n\n{code}\n\n".format(separator="/" * 79,
@@ -218,8 +216,10 @@
                       kernel_file_name=kernel_file_name,
                       host_code="".join([
                           "{separator}\n// Kernel: {kernel_name}"
-                          "\n{separator}\n\n{code}\n\n".format(
-                              separator="/" * 79, kernel_name=name, code=code)
+                          "\n{separator}\n\n{code}\n\n".format(separator="/" *
+                                                               79,
+                                                               kernel_name=name,
+                                                               code=code)
                           for (name, code) in self._host_codes
                       ])))
 
@@ -249,8 +249,8 @@
         return [host_code_obj] + kernel_code_objs
 
     def define_stream(self, dtype, vector_length, buffer_size, var_name,
-                      array_size, function_stream, kernel_stream, storage,
-                      sdfg, dfg, node):
+                      array_size, function_stream, kernel_stream, storage, sdfg,
+                      dfg, node):
         """
         Defines a stream.
         """
@@ -258,7 +258,8 @@
         if buffer_size > 1:
             depth_attribute = " __attribute__((depth({})))".format(buffer_size)
         else:
-            depth_attribute = " __attribute__((depth({})))".format(self.default_channel_depth)
+            depth_attribute = " __attribute__((depth({})))".format(
+                self.default_channel_depth)
         if cpp.sym2cpp(array_size) != "1":
             size_str = "[" + cpp.sym2cpp(array_size) + "]"
         else:
@@ -284,11 +285,11 @@
                         .format(dst_node.label))
                 # TODO handle dynamic number of accesses in SMI
                 #message_size = memlet.num_accesses / vector_length
-                message_size = memlet.num_accesses # TODO: temp fix for stencilflow
+                message_size = memlet.num_accesses  # TODO: temp fix for stencilflow
                 kernel_stream.write(
                     "SMI_Channel {} = SMI_Open_send_channel({}, {}, {}, {}, smi_comm);"
-                    .format(var_name, message_size ,
-                            TYPE_TO_SMI_TYPE[vec_type], rcv_rank, port))
+                    .format(var_name, message_size, TYPE_TO_SMI_TYPE[vec_type],
+                            rcv_rank, port))
 
                 self._dispatcher.defined_vars.add(var_name,
                                                   DefinedType.RemoteStream)
@@ -314,8 +315,8 @@
                 message_size = memlet.num_accesses  #TODO temp fix for stencilflow
                 kernel_stream.write(
                     "SMI_Channel {} = SMI_Open_receive_channel({}, {}, {}, {}, smi_comm);"
-                    .format(var_name, message_size,
-                            TYPE_TO_SMI_TYPE[vec_type], snd_rank, port))
+                    .format(var_name, message_size, TYPE_TO_SMI_TYPE[vec_type],
+                            snd_rank, port))
 
                 # add this as defined vars of type Remote Stream, so that we will no further open it in the following
                 self._dispatcher.defined_vars.add(var_name,
@@ -326,8 +327,8 @@
                 vec_type, var_name, size_str, depth_attribute))
 
     def define_local_array(self, var_name, desc, array_size, veclen,
-                           function_stream, kernel_stream,
-                           sdfg, state_id, node):
+                           function_stream, kernel_stream, sdfg, state_id,
+                           node):
         vec_type = self.make_vector_type(desc.dtype, veclen, False)
         if desc.storage == dace.dtypes.StorageType.FPGA_Registers:
             attributes = " __attribute__((register))"
@@ -393,28 +394,16 @@
         pass
 
     @staticmethod
-<<<<<<< HEAD
-    def make_read(defined_type,
-                  type_str,
-                  var_name,
-                  vector_length,
-                  expr,
-                  index,
-                  src_node_desc=None):
-        if defined_type in [DefinedType.Stream, DefinedType.StreamView]:
-            return "read_channel_intel({})".format(expr)
-        elif defined_type == DefinedType.RemoteStream:
-            return "{}".format(expr)
-=======
     def make_read(defined_type, type_str, var_name, vector_length, expr, index,
                   is_pack, packing_factor):
         if defined_type in [DefinedType.Stream, DefinedType.StreamView]:
             read_expr = "read_channel_intel({})".format(expr)
->>>>>>> 68b667ff
         elif defined_type == DefinedType.StreamArray:
             # remove "[0]" index as this is not allowed if the subscripted value is not an array
             expr = expr.replace("[0]", "")
             read_expr = "read_channel_intel({})".format(expr)
+        elif defined_type == DefinedType.RemoteStream:
+            return "{}".format(expr)
         elif defined_type == DefinedType.Pointer:
             read_expr = "*({}{})".format(expr, " + " + index if index else "")
         elif defined_type == DefinedType.Scalar:
@@ -429,21 +418,8 @@
             return read_expr
 
     @staticmethod
-<<<<<<< HEAD
-    def make_write(defined_type,
-                   type_str,
-                   var_name,
-                   vector_length,
-                   write_expr,
-                   index,
-                   read_expr,
-                   wcr,
-                   data_desc=None,
-                   src_node_desc=None):
-=======
     def make_write(defined_type, type_str, var_name, vector_length, write_expr,
                    index, read_expr, wcr, is_unpack, packing_factor):
->>>>>>> 68b667ff
         """
         Creates write expression, taking into account wcr if present.
         Optional parameters are useful if remote streams are used:
@@ -453,19 +429,9 @@
         if wcr is not None:
             redtype = operations.detect_reduction_type(wcr)
 
-<<<<<<< HEAD
-        if defined_type in [DefinedType.Stream, DefinedType.StreamView]:
-            return "write_channel_intel({}, {});".format(write_expr, read_expr)
-        elif defined_type == DefinedType.RemoteStream:
-            return "SMI_Push(&{}, &{});".format(write_expr, read_expr)
-        elif defined_type == DefinedType.StreamArray:
-            if index != "0":
-                return "write_channel_intel({}[{}], {});".format(
-                    write_expr, index, read_expr)
-=======
         if defined_type in [
                 DefinedType.Stream, DefinedType.StreamView,
-                DefinedType.StreamArray
+                DefinedType.StreamArray, DefinedType.RemoteStream
         ]:
             if defined_type == DefinedType.StreamArray:
                 if index == "0":
@@ -474,10 +440,11 @@
                     write_expr = write_expr.replace("[0]", "")
                 else:
                     write_expr = "{}[{}]".format(write_expr, index)
+            elif defined_type == DefinedType.RemoteStream:
+                return "SMI_Push(&{}, &{});".format(write_expr, read_expr)
             if is_unpack:
                 return "\n".join("write_channel_intel({}, {}[{}]);".format(
                     write_expr, read_expr, i) for i in range(packing_factor))
->>>>>>> 68b667ff
             else:
                 return "write_channel_intel({}, {});".format(
                     write_expr, read_expr)
@@ -496,7 +463,6 @@
                         REDUCTION_TYPE_TO_HLSLIB[redtype], write_expr, index,
                         read_expr)
             else:
-<<<<<<< HEAD
                 result = ""
                 if isinstance(
                         src_node_desc, dace.data.Stream
@@ -506,16 +472,11 @@
                     result += "{} __dace_smi_{};\nSMI_Pop(&{},(void *)&__dace_smi_{});\n".format(
                         type_str, var_name, read_expr, var_name)
                     read_expr = " __dace_smi_{}".format(var_name)
-                return result + "{}[{}] = {};".format(write_expr, index,
-                                                      read_expr)
-
-=======
                 if is_unpack:
                     return "unpack_{}{}({}, &{}[{}]);".format(
                         type_str, packing_factor, read_expr, write_expr, index)
                 else:
                     return "{}[{}] = {};".format(write_expr, index, read_expr)
->>>>>>> 68b667ff
         elif defined_type == DefinedType.Scalar:
             if wcr is not None:
                 if redtype != dace.dtypes.ReductionType.Min and redtype != dace.dtypes.ReductionType.Max:
@@ -530,23 +491,17 @@
                         REDUCTION_TYPE_TO_HLSLIB[redtype], write_expr,
                         read_expr)
             else:
-<<<<<<< HEAD
                 if isinstance(
                         src_node_desc, dace.data.Stream
                 ) is False or src_node_desc.storage != dace.dtypes.StorageType.FPGA_Remote:
-                    return "{} = {};".format(var_name, read_expr)
-                else:
-                    import pdb
-                    pdb.set_trace()
+                    if is_unpack:
+                        return "unpack_{}{}({}, {});".format(
+                            type_str, packing_factor, read_expr, var_name)
+                    else:
+                        return "{} = {};".format(var_name, read_expr)
+                else:
                     return "SMI_Pop(&{},(void *)&{})".format(
                         read_expr, var_name)
-=======
-                if is_unpack:
-                    return "unpack_{}{}({}, {});".format(
-                        type_str, packing_factor, read_expr, var_name)
-                else:
-                    return "{} = {};".format(var_name, read_expr)
->>>>>>> 68b667ff
         raise NotImplementedError(
             "Unimplemented write type: {}".format(defined_type))
 
@@ -611,17 +566,7 @@
         # Remote stream are handled here
         for node in top_level_local_data:
             self._dispatcher.dispatch_allocate(sdfg, state, state_id, node,
-<<<<<<< HEAD
-                                               callsite_stream,
-                                               kernel_stream_body)
-            self._dispatcher.dispatch_initialize(sdfg, state, state_id, node,
-                                                 callsite_stream,
-                                                 kernel_stream_body)
-
-        kernel_stream_body.write("\n")
-=======
                                                callsite_stream, kernel_stream)
->>>>>>> 68b667ff
 
         # Check if we are going to use any remote stream. If yes, enable SMI
         for node in state.data_nodes():
@@ -654,12 +599,9 @@
                 "SMI_Comm smi_comm = SmiInit_{}(__dace_comm_rank, __dace_comm_size, ROUTING_DIR, "
                 "dace::fpga::_context->Get(), program, buffers);".format(
                     kernel_name))
-            host_code_body_stream.write(
-                "MPI_Barrier(MPI_COMM_WORLD);")
-
-
-        self.generate_host_function_prologue(sdfg, state,
-                                             host_code_body_stream)
+            host_code_body_stream.write("MPI_Barrier(MPI_COMM_WORLD);")
+
+        self.generate_host_function_prologue(sdfg, state, host_code_body_stream)
         self.generate_modules(sdfg, state, kernel_name, subgraphs,
                               subgraph_parameters, sc_parameters,
                               symbol_parameters, kernel_stream_body,
@@ -673,8 +615,7 @@
         kernel_stream.write(kernel_stream_header.getvalue() +
                             kernel_stream_body.getvalue())
 
-        self.generate_host_function_epilogue(sdfg, state,
-                                             host_code_body_stream)
+        self.generate_host_function_epilogue(sdfg, state, host_code_body_stream)
 
         # Store code to be passed to compilation phase
         self._host_codes.append(
@@ -692,8 +633,7 @@
         host_stream.write(
             "const auto start = std::chrono::high_resolution_clock::now();",
             sdfg, state_id)
-        launch_async = Config.get_bool("compiler", "intel_fpga",
-                                       "launch_async")
+        launch_async = Config.get_bool("compiler", "intel_fpga", "launch_async")
         if launch_async:
             # hlslib uses std::async to launch each kernel launch as an
             # asynchronous task in a separate C++ thread. This seems to cause
@@ -775,18 +715,18 @@
 
         # If a remote stream is used, add the communicator
         for node in subgraph.source_nodes() + subgraph.sink_nodes():
-            if isinstance(node,dace.nodes.AccessNode) and node.desc(sdfg).storage == dace.dtypes.StorageType.FPGA_Remote:
+            if isinstance(node, dace.nodes.AccessNode) and node.desc(
+                    sdfg).storage == dace.dtypes.StorageType.FPGA_Remote:
                 smi_args = True
                 break
 
-<<<<<<< HEAD
         if smi_args:
             kernel_args_opencl.append("const SMI_Comm smi_comm")
             kernel_args_call.append("smi_comm")
             kernel_args_host.append("smi_comm")
 
         module_function_name = "module_" + name
-=======
+
         # The official limit suggested by Intel is 61. However, the compiler
         # can also append text to the module. Longest seen so far is
         # "_cra_slave_inst", which is 15 characters, so we restrict to
@@ -797,7 +737,6 @@
                 "kernel names cannot be longer than 42 characters:\n\t{}".
                 format(module_function_name))
 
->>>>>>> 68b667ff
         # Unrolling processing elements: if there first scope of the subgraph
         # is an unrolled map, generate a processing element for each iteration
         scope_dict = subgraph.scope_dict(node_to_children=True)
@@ -829,8 +768,7 @@
                 host_body_stream.write(
                     "kernels.emplace_back(program.MakeKernel(\"{}\"{}));".
                     format(
-                        module_function_name,
-                        ", ".join([""] + kernel_args_call)
+                        module_function_name, ", ".join([""] + kernel_args_call)
                         if len(kernel_args_call) > 0 else ""), sdfg, state_id)
         else:
             # We will generate a separate kernel for each PE. Adds host call
@@ -871,9 +809,9 @@
                     "__attribute__((max_global_work_dim(0)))\n"
                     "__attribute__((autorun))")
             module_body_stream.write(
-                "__kernel void {}({}) {{".format(
-                    module_function_name, ", ".join(kernel_args_opencl)), sdfg,
-                state_id)
+                "__kernel void {}({}) {{".format(module_function_name,
+                                                 ", ".join(kernel_args_opencl)),
+                sdfg, state_id)
         else:
             # Unrolled PEs: we have to generate a kernel for each PE. We will generate
             # a function that will be used create a kernel multiple times
@@ -1026,9 +964,8 @@
                 (datadesc.storage == dace.dtypes.StorageType.FPGA_Local
                  or datadesc.storage == dace.dtypes.StorageType.FPGA_Registers)
                     and not cpp.is_write_conflicted(dfg, edge)):
-                self.generate_no_dependence_post(edge.src_conn,
-                                                 callsite_stream, sdfg,
-                                                 state_id, node)
+                self.generate_no_dependence_post(edge.src_conn, callsite_stream,
+                                                 sdfg, state_id, node)
 
         callsite_stream.write('}\n', sdfg, state_id, node)
         self._dispatcher.defined_vars.exit_scope(node)
@@ -1047,13 +984,13 @@
         for edge in state_dfg.in_edges(node):
             src_node = find_input_arraynode(state_dfg, edge)
             self._dispatcher.dispatch_copy(src_node, node, edge, sdfg,
-                                           state_dfg, state_id,
-                                           function_stream, callsite_stream)
+                                           state_dfg, state_id, function_stream,
+                                           callsite_stream)
         for edge in state_dfg.out_edges(node):
             dst_node = find_output_arraynode(state_dfg, edge)
             self._dispatcher.dispatch_copy(node, dst_node, edge, sdfg,
-                                           state_dfg, state_id,
-                                           function_stream, callsite_stream)
+                                           state_dfg, state_id, function_stream,
+                                           callsite_stream)
 
         callsite_stream.write('\n    ///////////////////\n', sdfg, state_id,
                               node)
@@ -1121,8 +1058,7 @@
                     init = ""
 
                     result += "{} {}{};".format(memlet_type, connector, init)
-                self._dispatcher.defined_vars.add(connector,
-                                                  DefinedType.Scalar)
+                self._dispatcher.defined_vars.add(connector, DefinedType.Scalar)
             else:
                 # Variable number of reads or writes
                 result += "{} *{} = &{};".format(memlet_type, connector,
@@ -1136,8 +1072,7 @@
                 else:
                     result += "{} {} = {}[{}];".format(memlet_type, connector,
                                                        data_name, offset)
-                self._dispatcher.defined_vars.add(connector,
-                                                  DefinedType.Scalar)
+                self._dispatcher.defined_vars.add(connector, DefinedType.Scalar)
             else:
                 if data_desc.storage == dace.dtypes.StorageType.FPGA_Global:
                     qualifiers = "__global volatile "
@@ -1154,15 +1089,13 @@
                     result += "{} {};".format(memlet_type, connector)
                 else:
                     result += "{} {} = read_channel_intel({});".format(
-                            memlet_type, connector, data_name)
-                self._dispatcher.defined_vars.add(connector,
-                                                  DefinedType.Scalar)
+                        memlet_type, connector, data_name)
+                self._dispatcher.defined_vars.add(connector, DefinedType.Scalar)
             else:
                 # Desperate times call for desperate measures
                 result += "#define {} {} // God save us".format(
                     connector, data_name)
-                self._dispatcher.defined_vars.add(connector,
-                                                  DefinedType.Stream)
+                self._dispatcher.defined_vars.add(connector, DefinedType.Stream)
         elif def_type == DefinedType.RemoteStream:
             if memlet.num_accesses == 1:
                 if is_output:
@@ -1188,8 +1121,7 @@
                     else:
                         result += "{} {} = read_channel_intel({});".format(
                             memlet_type, connector, data_name)
-                self._dispatcher.defined_vars.add(connector,
-                                                  DefinedType.Scalar)
+                self._dispatcher.defined_vars.add(connector, DefinedType.Scalar)
             else:
                 # Must happen directly in the code
                 # Here we create a macro which take the proper channel
@@ -1238,11 +1170,7 @@
             # TODO: implement vector conversion
             write_expr = self.make_write(dst_def_type, memlet_type, data_name,
                                          memory_width, data_name, offset,
-<<<<<<< HEAD
-                                         read_expr, memlet.wcr, data_desc)
-=======
                                          read_expr, memlet.wcr, False, 1)
->>>>>>> 68b667ff
 
             if isinstance(data_desc, dace.data.Scalar):
                 if memlet.num_accesses == 1:
@@ -1302,8 +1230,8 @@
                         callsite_stream.write("#undef {}".format(memlet_name),
                                               sdfg, sdfg.node_id(dfg), node)
 
-    def generate_converter(self, is_unpack, dtype, veclen, node, state_id,
-                           sdfg, function_stream):
+    def generate_converter(self, is_unpack, dtype, veclen, node, state_id, sdfg,
+                           function_stream):
         if (is_unpack, dtype, veclen) in self.converters_generated:
             return
         if is_unpack:
@@ -1343,8 +1271,8 @@
         if node.language != dtypes.Language.Python:
             if node.language != dtypes.Language.CPP:
                 raise ValueError(
-                    "Only Python or C++ code supported in CPU codegen, got: {}"
-                    .format(node.language))
+                    "Only Python or C++ code supported in CPU codegen, got: {}".
+                    format(node.language))
             callsite_stream.write(
                 type(node).__properties__["code"].to_string(node.code), sdfg,
                 state_id, node)
@@ -1361,8 +1289,7 @@
             u, uconn, v, vconn, memlet = edge
             if u == node:
                 # this could be a wcr
-                memlets[uconn] = (memlet, edge.data.wcr_conflict,
-                                  edge.data.wcr)
+                memlets[uconn] = (memlet, edge.data.wcr_conflict, edge.data.wcr)
             elif v == node:
                 memlets[vconn] = (memlet, False, None)
 
@@ -1547,14 +1474,17 @@
                 # If the value is a Name, we should check whether it is a remote stream and the number of accesses
                 if isinstance(node.value,
                               ast.Name) and self.defined_vars.get_if_defined(
-                    node.value.id) == DefinedType.RemoteStream and self.memlets[node.value.id][0].num_accesses != 1:
+                                  node.value.id
+                              ) == DefinedType.RemoteStream and self.memlets[
+                                  node.value.id][0].num_accesses != 1:
                     # read from a remote stream in the right part of the assignment
                     # Corner case: if we are dealing with vectors, target is already a pointer
                     updated = ast.Name(id="SMI_Pop(&{},(void *){}{});".format(
-                        value, "&" if veclen ==1 else "", target))
+                        value, "&" if veclen == 1 else "", target))
                 else:
                     if memwidth_rhs > memwidth_lhs:
-                        code_str = unpack_str + "({}, {});".format(value, target)
+                        code_str = unpack_str + "({}, {});".format(
+                            value, target)
                     else:
                         if self.defined_vars.get(target) == DefinedType.Pointer:
                             code_str = "*{} = {};".format(target, value)
@@ -1562,7 +1492,8 @@
                             code_str = "{} = {};".format(target, value)
                     updated = ast.Name(id=code_str)
 
-        elif (defined_type == DefinedType.Stream or defined_type == DefinedType.StreamArray):
+        elif (defined_type == DefinedType.Stream
+              or defined_type == DefinedType.StreamArray):
             if memlet.num_accesses != 1:
                 updated = ast.Name(
                     id="write_channel_intel({}, {});".format(target, value))
@@ -1573,7 +1504,6 @@
                 # instead of directly writing to channel
                 updated = ast.Name(id="{} = {};".format(target, value))
         elif memlet is not None and memlet.num_accesses != 1:
-<<<<<<< HEAD
             # if the target is a Remote Stream, perform a push
             if self.defined_vars.get(target) == DefinedType.RemoteStream:
 
@@ -1582,21 +1512,19 @@
                 #create a temporary variable of the given type, assign the result of pack and then use it.
                 #It turns out that with Node Transformer we can return a list of nodes
                 if memwidth_lhs > memwidth_rhs:
-                    tmp_var_name ="__dace_smi_{}".format(original_value)
-                    tmp_var=ast.Name(id="{}{} {}={};".format(dtype.ctype, veclen, tmp_var_name, value))
-                    newnode = ast.Name(id="SMI_Push(&{}, &{}); ".format(
-                        target, tmp_var_name))
+                    tmp_var_name = "__dace_smi_{}".format(original_value)
+                    tmp_var = ast.Name(id="{}{} {}={};".format(
+                        dtype.ctype, veclen, tmp_var_name, value))
+                    newnode = ast.Name(
+                        id="SMI_Push(&{}, &{}); ".format(target, tmp_var_name))
                     return [tmp_var, ast.copy_location(newnode, node)]
                 else:
-                    newnode = ast.Name(id="SMI_Push(&{}, &{}); ".format(
-                        target, value))
+                    newnode = ast.Name(
+                        id="SMI_Push(&{}, &{}); ".format(target, value))
                     return ast.copy_location(newnode, node)
             else:
                 newnode = ast.Name(id="*{} = {}; ".format(target, value))
                 return ast.copy_location(newnode, node)
-=======
-            newnode = ast.Name(id="*{} = {}; ".format(target, value))
-            return ast.copy_location(newnode, node)
         elif defined_type == DefinedType.Scalar:
             code_str = "{} = {};".format(target, value)
             updated = ast.Name(id=code_str)
@@ -1605,7 +1533,6 @@
                                "memory size {}, {} accesses".format(
                                    target, defined_type, veclen_lhs,
                                    memwidth_lhs, memlet.num_accesses))
->>>>>>> 68b667ff
 
         return ast.copy_location(updated, node)
 
