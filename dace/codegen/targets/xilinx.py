from six import StringIO
import collections
import functools
import os
import itertools
import re
import sympy as sp

import dace
from dace import subsets
from dace.config import Config
from dace.frontend import operations
from dace.graph import nodes
from dace.sdfg import ScopeSubgraphView, find_input_arraynode, find_output_arraynode
from dace.codegen.codeobject import CodeObject
from dace.codegen.prettycode import CodeIOStream
from dace.codegen.targets.target import (TargetCodeGenerator, IllegalCopy,
                                         make_absolute, DefinedType)
from dace.codegen.targets.cpu import cpp_offset_expr, cpp_array_expr
from dace.codegen.targets import cpu, fpga

from dace.codegen import cppunparse

REDUCTION_TYPE_TO_HLSLIB = {
    dace.dtypes.ReductionType.Min: "hlslib::op::Min",
    dace.dtypes.ReductionType.Max: "hlslib::op::Max",
    dace.dtypes.ReductionType.Sum: "hlslib::op::Sum",
    dace.dtypes.ReductionType.Product: "hlslib::op::Product",
    dace.dtypes.ReductionType.Logical_And: "hlslib::op::And",
}


class XilinxCodeGen(fpga.FPGACodeGen):
    """ Xilinx FPGA code generator. """

    target_name = 'xilinx'
    title = 'Xilinx'
    language = 'hls'

    def __init__(self, *args, **kwargs):
        fpga_vendor = Config.get("compiler", "fpga_vendor")
        if fpga_vendor.lower() != "xilinx":
            # Don't register this code generator
            return
        super().__init__(*args, **kwargs)

    @staticmethod
    def cmake_options():
        compiler = make_absolute(
            Config.get("compiler", "xilinx", "executable"))
        host_flags = Config.get("compiler", "xilinx", "host_flags")
        synthesis_flags = Config.get("compiler", "xilinx", "synthesis_flags")
        build_flags = Config.get("compiler", "xilinx", "build_flags")
        mode = Config.get("compiler", "xilinx", "mode")
        target_platform = Config.get("compiler", "xilinx", "platform")
        enable_debugging = ("ON"
                            if Config.get_bool("compiler", "xilinx",
                                               "enable_debugging") else "OFF")
        options = [
            "-DSDACCEL_ROOT_DIR={}".format(
                os.path.dirname(os.path.dirname(compiler))),
            "-DDACE_XILINX_HOST_FLAGS=\"{}\"".format(host_flags),
            "-DDACE_XILINX_SYNTHESIS_FLAGS=\"{}\"".format(synthesis_flags),
            "-DDACE_XILINX_BUILD_FLAGS=\"{}\"".format(build_flags),
            "-DDACE_XILINX_MODE={}".format(mode),
            "-DDACE_XILINX_TARGET_PLATFORM=\"{}\"".format(target_platform),
            "-DDACE_XILINX_ENABLE_DEBUGGING={}".format(enable_debugging),
        ]
        return options

    def get_generated_codeobjects(self):

        execution_mode = Config.get("compiler", "xilinx", "mode")
        sdaccel_dir = os.path.dirname(
            os.path.dirname(
                make_absolute(Config.get("compiler", "xilinx", "executable"))))
        sdaccel_platform = Config.get("compiler", "xilinx", "platform")

        kernel_file_name = "DACE_BINARY_DIR \"{}".format(self._program_name)
        if execution_mode == "software_emulation":
            kernel_file_name += "_sw_emu.xclbin\""
            xcl_emulation_mode = "sw_emu"
            xilinx_sdx = sdaccel_dir
        elif execution_mode == "hardware_emulation":
            kernel_file_name += "_hw_emu.xclbin\""
            xcl_emulation_mode = "sw_emu"
            xilinx_sdx = sdaccel_dir
        elif execution_mode == "hardware" or execution_mode == "simulation":
            kernel_file_name += "_hw.xclbin\""
            xcl_emulation_mode = None
            xilinx_sdx = None
        else:
            raise dace.codegen.codegen.CodegenError(
                "Unknown Xilinx execution mode: {}".format(execution_mode))

        set_env_vars = ""
        set_str = "dace::set_environment_variable(\"{}\", \"{}\");\n"
        unset_str = "dace::unset_environment_variable(\"{}\");\n"
        set_env_vars += (set_str.format("XCL_EMULATION_MODE",
                                        xcl_emulation_mode)
                         if xcl_emulation_mode is not None else
                         unset_str.format("XCL_EMULATION_MODE"))
        set_env_vars += (set_str.format("XILINX_SDX", xilinx_sdx)
                         if xilinx_sdx is not None else
                         unset_str.format("XILINX_SDX"))

        host_code = CodeIOStream()
        host_code.write("""\
#include "dace/xilinx/host.h"
#include "dace/dace.h"
#include <iostream>\n\n""")

        self._frame.generate_fileheader(self._global_sdfg, host_code)

        host_code.write("""
DACE_EXPORTED int __dace_init_xilinx({signature}) {{
    {environment_variables}
    hlslib::ocl::GlobalContext().MakeProgram({kernel_file_name});
    return 0;
}}

{host_code}""".format(
            signature=self._global_sdfg.signature(),
            environment_variables=set_env_vars,
            kernel_file_name=kernel_file_name,
            host_code="".join([
                "{separator}\n// Kernel: {kernel_name}"
                "\n{separator}\n\n{code}\n\n".format(
                    separator="/" * 79, kernel_name=name, code=code)
                for (name, code) in self._host_codes
            ])))

        host_code_obj = CodeObject(self._program_name + "_host",
                                   host_code.getvalue(), "cpp", XilinxCodeGen,
                                   "Xilinx")

        kernel_code_objs = [
            CodeObject("kernel_" + kernel_name, code, "cpp", XilinxCodeGen,
                       "Xilinx") for (kernel_name, code) in self._kernel_codes
        ]

        return [host_code_obj] + kernel_code_objs

    @staticmethod
    def define_stream(dtype, vector_length, buffer_size, var_name, array_size,
                      function_stream, kernel_stream):
        if str(array_size) == "1":
            kernel_stream.write("dace::FIFO<{}, {}, {}> {}(\"{}\");".format(
                dtype.ctype, vector_length, buffer_size, var_name, var_name))
        else:
            kernel_stream.write("dace::FIFO<{}, {}, {}> {}[{}];\n".format(
                dtype.ctype, vector_length, buffer_size, var_name, array_size))
            kernel_stream.write("dace::SetNames({}, \"{}\", {});".format(
                var_name, var_name, array_size))

    @staticmethod
    def define_local_array(dtype, vector_length, var_name, array_size, storage,
                           shape, function_stream, kernel_stream, sdfg,
                           state_id, node):
        kernel_stream.write("dace::vec<{}, {}> {}[{}];\n".format(
            dtype.ctype, vector_length, var_name, array_size))
        if storage == dace.dtypes.StorageType.FPGA_Registers:
            kernel_stream.write("#pragma HLS ARRAY_PARTITION variable={} "
                                "complete\n".format(var_name))
        elif len(shape) > 1:
            kernel_stream.write("#pragma HLS ARRAY_PARTITION variable={} "
                                "block factor={}\n".format(
                                    var_name, shape[-2]))

    @staticmethod
    def make_vector_type(dtype, vector_length, is_const):
        return "{}dace::vec<{}, {}>".format("const " if is_const else "",
                                            dtype.ctype, vector_length)

    @staticmethod
    def make_kernel_argument(data, var_name, vector_length, is_output,
                             with_vectorization):
        if isinstance(data, dace.data.Array):
            var_name += "_" + ("out" if is_output else "in")
            if with_vectorization:
                return "dace::vec<{}, {}> *{}".format(data.dtype.ctype,
                                                      vector_length, var_name)
            else:
                return "{} *{}".format(data.dtype.ctype, var_name)
        else:
            return data.signature(with_types=True, name=var_name)

    @staticmethod
    def generate_unroll_loop_pre(kernel_stream, factor, sdfg, state_id, node):
        pass

    @staticmethod
    def generate_unroll_loop_post(kernel_stream, factor, sdfg, state_id, node):
        if factor is None:
            kernel_stream.write("#pragma HLS UNROLL", sdfg, state_id, node)
        else:
            kernel_stream.write("#pragma HLS UNROLL factor={}".format(factor),
                                sdfg_state_id, node)

    @staticmethod
    def generate_pipeline_loop_pre(kernel_stream, sdfg, state_id, node):
        pass

    @staticmethod
    def generate_pipeline_loop_post(kernel_stream, sdfg, state_id, node):
        kernel_stream.write("#pragma HLS PIPELINE II=1", sdfg, state_id, node)

    @staticmethod
    def generate_flatten_loop_pre(kernel_stream, sdfg, state_id, node):
        pass

    @staticmethod
    def generate_flatten_loop_post(kernel_stream, sdfg, state_id, node):
        kernel_stream.write("#pragma HLS LOOP_FLATTEN")

    @staticmethod
    def make_read(defined_type, type_str, var_name, vector_length, expr,
                  index):
        if defined_type in [DefinedType.Stream, DefinedType.StreamView]:
            return "{}.pop()".format(expr)
        if defined_type == DefinedType.StreamArray:
            if " " in expr:
                expr = "(" + expr + ")"
            return "{}[{}].pop()".format(expr, index)
        elif defined_type == DefinedType.Scalar:
            return var_name
        else:
            expr = expr + " + " + index if index else expr
            return "dace::Read<{}, {}>({})".format(type_str, vector_length,
                                                   expr)

    @staticmethod
    def make_write(defined_type, type_str, var_name, vector_length, write_expr,
                   index, read_expr, wcr):
        if defined_type in [DefinedType.Stream, DefinedType.StreamView]:
            return "{}.push({});".format(write_expr, read_expr)
        elif defined_type == DefinedType.StreamArray:
            if not index:
                index = "0"
            return "{}[{}].push({}};".format(write_expr, index, read_expr)
        else:
            if defined_type == DefinedType.Scalar:
                write_expr = var_name
            else:
                write_expr = (write_expr + " + " + index
                              if index else write_expr)
            return "dace::Write<{}, {}>({}, {});".format(
                type_str, vector_length, write_expr, read_expr)

    @staticmethod
    def generate_no_dependence_pre(var_name, kernel_stream, sdfg, state_id,
                                   node):
        pass

    @staticmethod
    def generate_no_dependence_post(var_name, kernel_stream, sdfg, state_id,
                                    node):
        kernel_stream.write(
            "#pragma HLS DEPENDENCE variable={} false".format(var_name), sdfg,
            state_id, node)

    def generate_kernel_boilerplate_pre(self, sdfg, state_id, kernel_name,
                                        global_data_parameters,
                                        scalar_parameters, symbol_parameters,
                                        module_stream, kernel_stream):

        # Write header
        module_stream.write("#include <dace/xilinx/device.h>\n\n", sdfg)
        self._frame.generate_fileheader(sdfg, module_stream)
        module_stream.write("\n", sdfg)

        symbol_params = [
            v.signature(with_types=True, name=k)
            for k, v in symbol_parameters.items()
        ]

        # Build kernel signature
        kernel_args = []
        for is_output, dataname, data in global_data_parameters:
            kernel_arg = self.make_kernel_argument(
                data, dataname, self._memory_widths[dataname], is_output, True)
            if kernel_arg:
                kernel_args.append(kernel_arg)
<<<<<<< HEAD
        kernel_args += [
            arg.signature(with_types=True, name=argname)
            for argname, arg in  symbol_parameters.items()]
=======
        # kernel_args += [
        #     arg.signature(with_types=True, name=argname)
        #     for argname, arg in  symbol_parameters.items()]

        kernel_args += ([
                arg.signature(with_types=True, name=argname)
                for argname, arg in scalar_parameters
            ] + symbol_params)
>>>>>>> e068e97e

        # Write kernel signature
        kernel_stream.write(
            "DACE_EXPORTED void {}({}) {{\n".format(
                kernel_name, ', '.join(kernel_args)), sdfg, state_id)

        # Insert interface pragmas
        mapped_args = 0
        for arg in kernel_args:
            var_name = re.findall("\w+", arg)[-1]
            if "*" in arg:
                kernel_stream.write(
                    "#pragma HLS INTERFACE m_axi port={} "
                    "offset=slave bundle=gmem{}".format(var_name, mapped_args),
                    sdfg, state_id)
                mapped_args += 1

        for arg in kernel_args + ["return"]:
            var_name = re.findall("\w+", arg)[-1]
            kernel_stream.write(
                "#pragma HLS INTERFACE s_axilite port={} bundle=control".
                format(var_name))

        # TODO: add special case if there's only one module for niceness
        kernel_stream.write("\n#pragma HLS DATAFLOW")
        kernel_stream.write("\nHLSLIB_DATAFLOW_INIT();")

    @staticmethod
    def generate_kernel_boilerplate_post(kernel_stream, sdfg, state_id):
        kernel_stream.write("HLSLIB_DATAFLOW_FINALIZE();\n}\n", sdfg, state_id)

    def generate_host_function_body(self, sdfg, state, kernel_name, parameters,
                                    symbol_parameters, kernel_stream):

        # Just collect all variable names for calling the kernel function
        kernel_args = [
            p.signature(False, name=name) for is_output, name, p in parameters
        ]


        kernel_args += symbol_parameters.keys()

        kernel_function_name = kernel_name
        kernel_file_name = "{}.xclbin".format(kernel_name)
        host_function_name = "__dace_runkernel_{}".format(kernel_name)

        kernel_stream.write(
            """\
  auto kernel = program.MakeKernel({kernel_function_name}, "{kernel_function_name}", {kernel_args});
  const std::pair<double, double> elapsed = kernel.ExecuteTask();
  std::cout << "Kernel executed in " << elapsed.second << " seconds.\\n" << std::flush;
}}""".format(kernel_function_name=kernel_function_name,
             kernel_args=", ".join(kernel_args)), sdfg, sdfg.node_id(state))

    def generate_module(self, sdfg, state, name, subgraph, parameters,
                        symbol_parameters, module_stream,
                        entry_stream, host_stream):
        """Generates a module that will run as a dataflow function in the FPGA
           kernel."""

        state_id = sdfg.node_id(state)
        dfg = sdfg.nodes()[state_id]

        # Treat scalars and symbols the same, assuming there are no scalar
        # outputs
        symbol_sigs = [
            v.signature(with_types=True, name=k) for k, v in symbol_parameters.items()]
        symbol_names =  symbol_parameters.keys()
        kernel_args_call = []
        kernel_args_module = []
        added = set()
        for is_output, pname, p in parameters:
            if isinstance(p, dace.data.Array):
                arr_name = "{}_{}".format(pname, "out" if is_output else "in")
                kernel_args_call.append(arr_name)
                kernel_args_module.append("dace::vec<{}, {}> {}*{}".format(
                    p.dtype.ctype, self._memory_widths[pname], "const "
                    if not is_output else "", arr_name))
            else:
                # Don't make duplicate arguments for other types than arrays
                if pname in added:
                    continue
                added.add(pname)
                if isinstance(p, dace.data.Stream):
                    kernel_args_call.append(
                        p.signature(with_types=False, name=pname))
                    if p.is_stream_array():
                        kernel_args_module.append(
                            "dace::FIFO<{}, {}, {}> {}[{}]".format(
                                p.dtype.ctype, p.veclen, p.buffer_size, pname,
                                p.size_string()))
                    else:
                        kernel_args_module.append(
                            "dace::FIFO<{}, {}, {}> &{}".format(
                                p.dtype.ctype, p.veclen, p.buffer_size, pname))
                else:
                    kernel_args_call.append(
                        p.signature(with_types=False, name=pname))
                    kernel_args_module.append(
                        p.signature(with_types=True, name=pname))
        kernel_args_call += symbol_names
        kernel_args_module += symbol_sigs
        module_function_name = "module_" + name
        # Unrolling processing elements: if there first scope of the subgraph
        # is an unrolled map, generate a processing element for each iteration
        scope_dict = subgraph.scope_dict(node_to_children=True)
        top_scopes = [
            n for n in scope_dict[None]
            if isinstance(n, dace.graph.nodes.EntryNode)
        ]
        unrolled_loops = 0
        if len(top_scopes) == 1:
            scope = top_scopes[0]
            if scope.unroll:
                self._unrolled_pes.add(scope.map)
                kernel_args_call += ", ".join(scope.map.params)
                kernel_args_module += ["int " + p for p in scope.params]
                for p, r in zip(scope.map.params, scope.map.range):
                    if len(r) > 3:
                        raise dace.codegen.codegen.CodegenError(
                            "Strided unroll not supported")
                    entry_stream.write(
                        "for (size_t {param} = {begin}; {param} < {end}; "
                        "{param} += {increment}) {{\n#pragma HLS UNROLL".
                            format(
                            param=p, begin=r[0], end=r[1] + 1, increment=r[2]))
                    unrolled_loops += 1

        # Generate caller code in top-level function
        entry_stream.write(
            "HLSLIB_DATAFLOW_FUNCTION({}, {});".format(
                module_function_name, ", ".join(kernel_args_call)), sdfg,
            state_id)

        for _ in range(unrolled_loops):
            entry_stream.write("}")

        #----------------------------------------------------------------------
        # Generate kernel code
        #----------------------------------------------------------------------

        self._dispatcher.defined_vars.enter_scope(subgraph)

        module_body_stream = CodeIOStream()

        module_body_stream.write(
            "void {}({}) {{".format(module_function_name,
                                    ", ".join(kernel_args_module)), sdfg,
            state_id)

        # Construct ArrayInterface wrappers to pack input and output pointers
        # to the same global array
        in_args = {
            argname
            for out, argname, arg in parameters
            if isinstance(arg, dace.data.Array)
<<<<<<< HEAD
            and arg.storage == dace.dtypes.StorageType.FPGA_Global and not out
=======
               and arg.storage == dace.dtypes.StorageType.FPGA_Global and not out
>>>>>>> e068e97e
        }
        out_args = {
            argname
            for out, argname, arg in parameters
            if isinstance(arg, dace.data.Array)
<<<<<<< HEAD
            and arg.storage == dace.dtypes.StorageType.FPGA_Global and out
=======
               and arg.storage == dace.dtypes.StorageType.FPGA_Global and out
>>>>>>> e068e97e
        }
        if len(in_args) > 0 or len(out_args) > 0:
            # Add ArrayInterface objects to wrap input and output pointers to
            # the same array
            module_body_stream.write("\n")
            interfaces_added = set()
            for _, argname, arg in parameters:
                if argname in interfaces_added:
                    continue
                interfaces_added.add(argname)
                has_in_ptr = argname in in_args
                has_out_ptr = argname in out_args
                if not has_in_ptr and not has_out_ptr:
                    continue
                in_ptr = ("{}_in".format(argname) if has_in_ptr else "nullptr")
                out_ptr = ("{}_out".format(argname)
                           if has_out_ptr else "nullptr")
                module_body_stream.write(
                    "dace::ArrayInterface<{}, {}> {}({}, {});".format(
                        arg.dtype.ctype, self._memory_widths[argname], argname,
                        in_ptr, out_ptr))
            module_body_stream.write("\n")

        # Allocate local transients
        data_to_allocate = (set(subgraph.top_level_transients()) - set(
            sdfg.shared_transients()) - set([p[1] for p in parameters]))
        allocated = set()
        for node in subgraph.nodes():
            if not isinstance(node, dace.graph.nodes.AccessNode):
                continue
            if node.data not in data_to_allocate or node.data in allocated:
                continue
            allocated.add(node.data)
            self._dispatcher.dispatch_allocate(
                sdfg, state, state_id, node, module_stream, module_body_stream)
            self._dispatcher.dispatch_initialize(
                sdfg, state, state_id, node, module_stream, module_body_stream)

        self._dispatcher.dispatch_subgraph(
            sdfg,
            subgraph,
            state_id,
            module_stream,
            module_body_stream,
            skip_entry_node=False)

        module_stream.write(module_body_stream.getvalue(), sdfg, state_id)
        module_stream.write("}\n\n")

        self._dispatcher.defined_vars.exit_scope(subgraph)

    @staticmethod
    def make_reduction(sdfg, state_id, node, output_memlet, dtype, vector_length_in, vector_length_out, output_type,
                       reduction_type, callsite_stream,iterators_inner, input_subset, identity,out_var,in_var):
        """
        Generates reduction loop body
        """
        axes = node.axes

        #generate library call
        reduction_cpp = "dace::Reduce<{}, {}, {}, {}<{}>>".format(
            dtype.ctype, vector_length_in, vector_length_out,
            REDUCTION_TYPE_TO_HLSLIB[reduction_type], dtype.ctype)

        # Check if this is the first iteration of accumulating into this
        # location

        is_first_iteration = " && ".join([
            "{} == {}".format(iterators_inner[i], input_subset[axis][0])
            for i, axis in enumerate(axes)
        ])
        if identity is not None:
            # If this is the first iteration, set the previous value to be
            # identity, otherwise read the value from the output location
            prev_var = "{}_prev".format(output_memlet.data)
            callsite_stream.write(
                "{} {} = ({}) ? ({}) : ({});".format(
                    output_type, prev_var, is_first_iteration, identity,
                    out_var), sdfg, state_id, node)
            callsite_stream.write(
                "{} = {}({}, {});".format(out_var, reduction_cpp, prev_var,
                                          in_var), sdfg, state_id, node)
        else:
            # If this is the first iteration, assign the value read from the
            # input directly to the output
            callsite_stream.write(
                "{} = ({}) ? ({}) : {}({}, {});".format(
                    out_var, is_first_iteration, in_var, reduction_cpp,
                    out_var, in_var), sdfg, state_id, node)

    def generate_kernel_internal(self, sdfg, state, kernel_name, subgraphs,
                                 kernel_stream, function_stream,
                                 callsite_stream):
        """Main entry function for generating a Xilinx kernel."""

        (global_data_parameters, top_level_local_data, subgraph_parameters,
         scalar_parameters, symbol_parameters,
         nested_global_transients) = self.make_parameters(
             sdfg, state, subgraphs)

        # Scalar parameters are never output
        sc_parameters = [(False, pname, param)
                         for pname, param in scalar_parameters]

        host_code_stream = CodeIOStream()

        # Generate host code
        self.generate_host_header(sdfg, kernel_name, global_data_parameters + sc_parameters, symbol_parameters,
                                  host_code_stream)
        self.generate_host_function_boilerplate(
            sdfg, state, kernel_name, global_data_parameters + sc_parameters, symbol_parameters, nested_global_transients,
            host_code_stream, function_stream, callsite_stream)
        self.generate_host_function_body(
            sdfg, state, kernel_name, global_data_parameters + sc_parameters, symbol_parameters, host_code_stream)
        # Store code to be passed to compilation phase
        self._host_codes.append((kernel_name, host_code_stream.getvalue()))

        # Now we write the device code
        module_stream = CodeIOStream()
        entry_stream = CodeIOStream()

        state_id = sdfg.node_id(state)

        self.generate_kernel_boilerplate_pre(
            sdfg, state_id, kernel_name, global_data_parameters,
            scalar_parameters, symbol_parameters, module_stream, entry_stream)

        # Emit allocations
        for node in top_level_local_data:
            self._dispatcher.dispatch_allocate(sdfg, state, state_id, node,
                                               module_stream, entry_stream)
            self._dispatcher.dispatch_initialize(sdfg, state, state_id, node,
                                                 module_stream, entry_stream)

        self.generate_modules(sdfg, state, kernel_name, subgraphs,
                              subgraph_parameters, sc_parameters,
                              symbol_parameters, module_stream, entry_stream,
                              host_code_stream)

        kernel_stream.write(module_stream.getvalue())
        kernel_stream.write(entry_stream.getvalue())

        self.generate_kernel_boilerplate_post(kernel_stream, sdfg, state_id)

    def generate_host_header(self, sdfg, kernel_function_name, parameters,
                             symbol_parameters,
                             host_code_stream):

        kernel_args = []

        seen = set()
        for is_output, name, arg in parameters:
            if isinstance(arg, dace.data.Array):
                kernel_args.append(
                    arg.signature(
                        with_types=True,
                        name=name + ("_out" if is_output else "_in")))
            else:
                if name in seen:
                    continue
                seen.add(name)
                kernel_args.append(arg.signature(with_types=True, name=name))


        kernel_args += [
            v.signature(with_types=True, name=k) for k, v in  symbol_parameters.items()]

        host_code_stream.write(
            """\
// Signature of kernel function (with raw pointers) for argument matching
DACE_EXPORTED void {kernel_function_name}({kernel_args});\n\n""".format(
                kernel_function_name=kernel_function_name,
                kernel_args=", ".join(kernel_args)), sdfg)

    def _generate_Tasklet(self, sdfg, dfg, state_id, node, function_stream,
                          callsite_stream):

        # TODO: this is copy-pasta from the CPU-codegen, necessary to inject
        # pragmas at the output memlets! Should consolidate.

        callsite_stream.write('{\n', sdfg, state_id, node)

        state_dfg = sdfg.nodes()[state_id]

        self._dispatcher.defined_vars.enter_scope(node)

        arrays = set()
        for edge in dfg.in_edges(node):
            u = edge.src
            memlet = edge.data

            if edge.dst_conn:  # Not (None or "")

                if edge.dst_conn in arrays:  # Disallow duplicates
                    raise SyntaxError('Duplicates found in memlets')

                # Special case: code->code
                if isinstance(edge.src, dace.graph.nodes.CodeNode):
                    raise NotImplementedError(
                        "Tasklet to tasklet memlets not implemented")

                else:
                    src_node = find_input_arraynode(state_dfg, edge)
                    self._dispatcher.dispatch_copy(
                        src_node, node, edge, sdfg, state_dfg, state_id,
                        function_stream, callsite_stream)

                # Also define variables in the C++ unparser scope
                self._cpu_codegen._locals.define(edge.dst_conn, -1,
                                                 self._cpu_codegen._ldepth + 1)
                arrays.add(edge.dst_conn)

        callsite_stream.write('\n', sdfg, state_id, node)

        # Use outgoing edges to preallocate output local vars
        for edge in dfg.out_edges(node):
            v = edge.dst
            memlet = edge.data

            if edge.src_conn:

                if edge.src_conn in arrays:  # Disallow duplicates
                    continue

                # Special case: code->code
                if isinstance(edge.dst, dace.graph.nodes.CodeNode):
                    raise NotImplementedError(
                        "Tasklet to tasklet memlets not implemented")

                else:
                    dst_node = find_output_arraynode(state_dfg, edge)
                    self._dispatcher.dispatch_copy(
                        node, dst_node, edge, sdfg, state_dfg, state_id,
                        function_stream, callsite_stream)

                # Also define variables in the C++ unparser scope
                self._cpu_codegen._locals.define(edge.src_conn, -1,
                                                 self._cpu_codegen._ldepth + 1)
                arrays.add(edge.src_conn)

        callsite_stream.write("\n////////////////////\n", sdfg, state_id, node)

        cpu.unparse_tasklet(sdfg, state_id, dfg, node, function_stream,
                            callsite_stream, self._cpu_codegen._locals,
                            self._cpu_codegen._ldepth,
                            self._cpu_codegen._toplevel_schedule)

        callsite_stream.write("////////////////////\n\n", sdfg, state_id, node)

        # Process outgoing memlets
        self._cpu_codegen.process_out_memlets(
            sdfg, state_id, node, state_dfg, self._dispatcher, callsite_stream,
            True, function_stream)

        for edge in state_dfg.out_edges(node):
            datadesc = sdfg.arrays[edge.data.data]
            if (isinstance(datadesc, dace.data.Array) and
                (datadesc.storage == dace.dtypes.StorageType.FPGA_Local
                 or datadesc.storage == dace.dtypes.StorageType.FPGA_Registers)
                    and edge.data.wcr is None):
                self.generate_no_dependence_post(
                    edge.src_conn, callsite_stream, sdfg, state_id, node)

        callsite_stream.write('}\n', sdfg, state_id, node)

        self._dispatcher.defined_vars.exit_scope(node)

    def generate_memlet_definition(self, sdfg, dfg, state_id, src_node,
                                   dst_node, edge, callsite_stream):
        self._cpu_codegen.copy_memory(sdfg, dfg, state_id, src_node, dst_node,
                                      edge, None, callsite_stream)<|MERGE_RESOLUTION|>--- conflicted
+++ resolved
@@ -281,20 +281,12 @@
                 data, dataname, self._memory_widths[dataname], is_output, True)
             if kernel_arg:
                 kernel_args.append(kernel_arg)
-<<<<<<< HEAD
-        kernel_args += [
-            arg.signature(with_types=True, name=argname)
-            for argname, arg in  symbol_parameters.items()]
-=======
-        # kernel_args += [
-        #     arg.signature(with_types=True, name=argname)
-        #     for argname, arg in  symbol_parameters.items()]
+
 
         kernel_args += ([
                 arg.signature(with_types=True, name=argname)
                 for argname, arg in scalar_parameters
             ] + symbol_params)
->>>>>>> e068e97e
 
         # Write kernel signature
         kernel_stream.write(
@@ -366,6 +358,7 @@
         kernel_args_call = []
         kernel_args_module = []
         added = set()
+
         for is_output, pname, p in parameters:
             if isinstance(p, dace.data.Array):
                 arr_name = "{}_{}".format(pname, "out" if is_output else "in")
@@ -451,21 +444,13 @@
             argname
             for out, argname, arg in parameters
             if isinstance(arg, dace.data.Array)
-<<<<<<< HEAD
-            and arg.storage == dace.dtypes.StorageType.FPGA_Global and not out
-=======
                and arg.storage == dace.dtypes.StorageType.FPGA_Global and not out
->>>>>>> e068e97e
         }
         out_args = {
             argname
             for out, argname, arg in parameters
             if isinstance(arg, dace.data.Array)
-<<<<<<< HEAD
-            and arg.storage == dace.dtypes.StorageType.FPGA_Global and out
-=======
                and arg.storage == dace.dtypes.StorageType.FPGA_Global and out
->>>>>>> e068e97e
         }
         if len(in_args) > 0 or len(out_args) > 0:
             # Add ArrayInterface objects to wrap input and output pointers to
