--- conflicted
+++ resolved
@@ -96,8 +96,7 @@
         host_code.write("""\
 #include "dace/xilinx/host.h"
 #include "dace/dace.h"
-#include <iostream>
-unsigned int __dace_fpga_context=0;\n\n""")
+#include <iostream>\n\n""")
 
         self._frame.generate_fileheader(self._global_sdfg, host_code)
 
@@ -106,12 +105,8 @@
 
 DACE_EXPORTED int __dace_init_xilinx({signature}) {{
     {environment_variables}
-<<<<<<< HEAD
-    hlslib::ocl::GlobalContext(__dace_fpga_context).MakeProgram({kernel_file_name});
-=======
     dace::fpga::_context = new dace::fpga::Context();
     dace::fpga::_context->Get().MakeProgram({kernel_file_name});
->>>>>>> af0657a3
     return 0;
 }}
 
