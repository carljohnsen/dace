--- conflicted
+++ resolved
@@ -163,13 +163,6 @@
 
 perfdata.db
 
-<<<<<<< HEAD
-/.idea/
-
-_dotgraphs/
-
-.idea/
-=======
 .idea/
 _dotgraphs/
 
@@ -179,5 +172,4 @@
 
 client_configs/
 
-perfdata-dir/
->>>>>>> 49061939
+perfdata-dir/