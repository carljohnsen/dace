--- conflicted
+++ resolved
@@ -205,9 +205,6 @@
     return test_sdfg.compile()
 
 
-<<<<<<< HEAD
-def _test_fpga(vendor):
-=======
 def intel_fpga_graph(veclen, precision, vendor, testCase="0"):
 
     DATATYPE = precision
@@ -318,7 +315,6 @@
 
 
 def test_fpga(type, vendor):
->>>>>>> 49f74bb0
 
     print("Run BLAS test: AXPY fpga", vendor + "...")
 
@@ -340,12 +336,8 @@
     args = cmdParser.parse_args()
 
     if args.target == "intel_fpga" or args.target == "xilinx":
-<<<<<<< HEAD
-        _test_fpga(args.target)
-=======
         test_fpga("fpga", args.target)
     elif args.target == "intel_fpga_dram":
         test_fpga("intel_fpga_dram", "intel_fpga")
->>>>>>> 49f74bb0
     else:
         test_pure()