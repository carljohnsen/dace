# Copyright 2019-2020 ETH Zurich and the DaCe authors. All rights reserved.
#!/usr/bin/env python3

import numpy as np

import argparse
import scipy
import random

import dace
from dace.memlet import Memlet

import dace.libraries.blas as blas
import dace.libraries.blas.utility.fpga_helper as streaming
from dace.libraries.blas.utility import memory_operations as memOps
from dace.transformation.interstate import GPUTransformSDFG

from dace.libraries.standard.memory import aligned_ndarray

from multiprocessing import Process, Queue


def run_program(program, a, b, c, alpha, testN, ref_result, queue):

    program(x1=a, y1=b, a=alpha, z1=c, n=np.int32(testN))
    ref_norm = np.linalg.norm(c - ref_result) / testN

    queue.put(ref_norm)


def run_test(configs, target, implementation, overwrite_y=False):

    testN = int(2**13)

    for config in configs:

        prec = np.float32 if config[2] == dace.float32 else np.float64
        a = aligned_ndarray(np.random.uniform(0, 100, testN).astype(prec),
                            alignment=256)
        b = aligned_ndarray(np.random.uniform(0, 100, testN).astype(prec),
                            alignment=256)
        b_ref = b.copy()

        c = aligned_ndarray(np.zeros(testN).astype(prec), alignment=256)
        alpha = np.float32(
            config[0]) if config[2] == dace.float32 else np.float64(config[0])

        ref_result = reference_result(a, b_ref, alpha)

        program = None
        if target == "fpga":
            program = fpga_graph(config[1],
                                 config[2],
                                 implementation,
                                 testCase=config[3])
        elif target == "intel_fpga_dram":
            program = intel_fpga_graph(config[1],
                                       config[2],
                                       implementation,
                                       testCase=config[3])
        else:
            program = pure_graph(config[1], config[2], testCase=config[3])

        ref_norm = 0
        if target == "fpga" or target == "intel_fpga_dram":

            # Run FPGA tests in a different process to avoid issues with Intel OpenCL tools
            queue = Queue()
            p = Process(target=run_program,
                        args=(program, a, b, c, alpha, testN, ref_result,
                              queue))
            p.start()
            p.join()
            ref_norm = queue.get()

        elif overwrite_y:
            program(x1=a, y1=b, a=alpha, z1=b, n=np.int32(testN))
            ref_norm = np.linalg.norm(b - ref_result) / testN
        else:
            program(x1=a, y1=b, a=alpha, z1=c, n=np.int32(testN))
            ref_norm = np.linalg.norm(c - ref_result) / testN

        passed = ref_norm < 1e-5

        if not passed:
            raise RuntimeError(
                'AXPY {} implementation wrong test results on config: '.format(
                    implementation), config)


# ---------- ----------
# Ref result
# ---------- ----------
def reference_result(x_in, y_in, alpha):
    return scipy.linalg.blas.saxpy(x_in, y_in, a=alpha)


# ---------- ----------
# Pure graph program
# ---------- ----------
def pure_graph(veclen, precision, implementation="pure", testCase="0"):

    n = dace.symbol("n")
    a = dace.symbol("a")

    prec = "single" if precision == dace.float32 else "double"
    test_sdfg = dace.SDFG("axpy_test_" + prec + "_v" + str(veclen) + "_" +
                          implementation + "_" + testCase)
    test_state = test_sdfg.add_state("test_state")

    vecType = dace.vector(precision, veclen)

    test_sdfg.add_symbol(a.name, precision)

    test_sdfg.add_array('x1', shape=[n / veclen], dtype=vecType)
    test_sdfg.add_array('y1', shape=[n / veclen], dtype=vecType)
    test_sdfg.add_array('z1', shape=[n / veclen], dtype=vecType)

    x_in = test_state.add_read('x1')
    y_in = test_state.add_read('y1')
    z_out = test_state.add_write('z1')

    saxpy_node = blas.axpy.Axpy("axpy", precision, veclen=veclen)
    saxpy_node.implementation = implementation

    test_state.add_memlet_path(x_in,
                               saxpy_node,
                               dst_conn='_x',
                               memlet=Memlet.simple(x_in,
                                                    "0:n/{}".format(veclen)))
    test_state.add_memlet_path(y_in,
                               saxpy_node,
                               dst_conn='_y',
                               memlet=Memlet.simple(y_in,
                                                    "0:n/{}".format(veclen)))

    test_state.add_memlet_path(saxpy_node,
                               z_out,
                               src_conn='_res',
                               memlet=Memlet.simple(z_out,
                                                    "0:n/{}".format(veclen)))

    test_sdfg.expand_library_nodes()

    return test_sdfg.compile()


def test_pure():

    print("Run BLAS test: AXPY pure...")

    configs = [(1.0, 1, dace.float32, "0"), (0.0, 1, dace.float32, "1"),
               (random.random(), 1, dace.float32, "2"),
               (1.0, 1, dace.float64, "3"), (1.0, 4, dace.float64, "4")]

    run_test(configs, "pure", "pure")



# ---------- ----------
# FPGA graph programs
# ---------- ----------
def fpga_graph(veclen, precision, vendor, testCase="0"):

    DATATYPE = precision

    n = dace.symbol("n")
    a = dace.symbol("a")

    vendor_mark = "x" if vendor == "xilinx" else "i"
    test_sdfg = dace.SDFG("axpy_test_" + vendor_mark + "_" + testCase)
    test_state = test_sdfg.add_state("test_state")

    vecType = dace.vector(precision, veclen)

    test_sdfg.add_symbol(a.name, DATATYPE)

    test_sdfg.add_array('x1', shape=[n / veclen], dtype=vecType)
    test_sdfg.add_array('y1', shape=[n / veclen], dtype=vecType)
    test_sdfg.add_array('z1', shape=[n / veclen], dtype=vecType)

    saxpy_node = blas.axpy.Axpy("axpy", DATATYPE, veclen=veclen, n=n, a=a)
    saxpy_node.implementation = 'fpga_stream'

    x_stream = streaming.StreamReadVector('x1', n, DATATYPE, veclen=veclen)

    y_stream = streaming.StreamReadVector('y1', n, DATATYPE, veclen=veclen)

    z_stream = streaming.StreamWriteVector('z1', n, DATATYPE, veclen=veclen)

    preState, postState = streaming.fpga_setup_connect_streamers(
        test_sdfg,
        test_state,
        saxpy_node, [x_stream, y_stream], ['_x', '_y'],
        saxpy_node, [z_stream], ['_res'],
        input_memory_banks=[0, 1],
        output_memory_banks=[2])

    test_sdfg.expand_library_nodes()

    mode = "simulation" if vendor == "xilinx" else "emulator"
    dace.config.Config.set("compiler", "fpga_vendor", value=vendor)
    dace.config.Config.set("compiler", vendor, "mode", value=mode)

    return test_sdfg.compile()


def intel_fpga_graph(veclen, precision, vendor, testCase="0"):

    DATATYPE = precision

    n = dace.symbol("n")
    a = dace.symbol("a")

    test_sdfg = dace.SDFG("axpy_test_intel_" + testCase)
    test_sdfg.add_symbol(a.name, DATATYPE)

    test_sdfg.add_array('x1', shape=[n], dtype=DATATYPE)
    test_sdfg.add_array('y1', shape=[n], dtype=DATATYPE)
    test_sdfg.add_array('z1', shape=[n], dtype=DATATYPE)

    ###########################################################################
    # Copy data to FPGA

    copy_in_state = test_sdfg.add_state("copy_to_device")

    in_host_x = copy_in_state.add_read("x1")
    in_host_y = copy_in_state.add_read("y1")

    test_sdfg.add_array("device_x",
                        shape=[n],
                        dtype=precision,
                        storage=dace.dtypes.StorageType.FPGA_Global,
                        transient=True)
    test_sdfg.add_array("device_y",
                        shape=[n],
                        dtype=precision,
                        storage=dace.dtypes.StorageType.FPGA_Global,
                        transient=True)

    in_device_x = copy_in_state.add_write("device_x")
    in_device_y = copy_in_state.add_write("device_y")

    copy_in_state.add_memlet_path(in_host_x,
                                  in_device_x,
                                  memlet=Memlet.simple(in_host_x,
                                                       "0:{}".format(n)))
    copy_in_state.add_memlet_path(in_host_y,
                                  in_device_y,
                                  memlet=Memlet.simple(in_host_y,
                                                       "0:{}".format(n)))

    ###########################################################################
    # Copy data from FPGA
    copy_out_state = test_sdfg.add_state("copy_to_host")

    test_sdfg.add_array("device_z",
                        shape=[n],
                        dtype=precision,
                        storage=dace.dtypes.StorageType.FPGA_Global,
                        transient=True)

    out_device = copy_out_state.add_read("device_z")
    out_host = copy_out_state.add_write("z1")

    copy_out_state.add_memlet_path(out_device,
                                   out_host,
                                   memlet=Memlet.simple(out_host,
                                                        "0:{}".format(n)))

    ########################################################################
    # FPGA State

    fpga_state = test_sdfg.add_state("fpga_state")

    x = fpga_state.add_read("device_x")
    y = fpga_state.add_read("device_y")
    z = fpga_state.add_write("device_z")

    saxpy_node = blas.axpy.Axpy("axpy", DATATYPE, veclen=veclen, n=n, a=a)
    saxpy_node.implementation = 'Intel_FPGA_DRAM'

    fpga_state.add_memlet_path(x,
                               saxpy_node,
                               dst_conn="_x",
                               memlet=Memlet.simple(x, "0:{}".format(n)))
    fpga_state.add_memlet_path(y,
                               saxpy_node,
                               dst_conn="_y",
                               memlet=Memlet.simple(y, "0:{}".format(n)))
    fpga_state.add_memlet_path(saxpy_node,
                               z,
                               src_conn="_res",
                               memlet=Memlet.simple(z, "0:{}".format(n)))

    ######################################
    # Interstate edges
    test_sdfg.add_edge(copy_in_state, fpga_state,
                       dace.sdfg.sdfg.InterstateEdge())
    test_sdfg.add_edge(fpga_state, copy_out_state,
                       dace.sdfg.sdfg.InterstateEdge())

    #########
    # Validate
    test_sdfg.fill_scope_connectors()
    test_sdfg.validate()

    test_sdfg.expand_library_nodes()

    mode = "simulation" if vendor == "xilinx" else "emulator"
    dace.config.Config.set("compiler", "fpga_vendor", value=vendor)
    dace.config.Config.set("compiler", vendor, "mode", value=mode)

    return test_sdfg.compile()


<<<<<<< HEAD
def test_fpga(type, vendor):
=======
def _test_fpga(type, vendor):
>>>>>>> c9defa04

    print("Run BLAS test: AXPY fpga", vendor + "...")

    configs = [(0.0, 1, dace.float32, "0"), (1.0, 1, dace.float32, "1"),
               (random.random(), 1, dace.float32, "2"),
               (1.0, 1, dace.float64, "3"), (1.0, 4, dace.float64, "4")]

    run_test(configs, type, vendor)

    print(" --> passed")


if __name__ == "__main__":

    cmdParser = argparse.ArgumentParser(allow_abbrev=False)

    cmdParser.add_argument("--target", dest="target", default="pure")

    args = cmdParser.parse_args()

    if args.target == "intel_fpga" or args.target == "xilinx":
<<<<<<< HEAD
        test_fpga("fpga", args.target)
    elif args.target == "intel_fpga_dram":
        test_fpga("intel_fpga_dram", "intel_fpga")
=======
        _test_fpga("fpga", args.target)
    elif args.target == "intel_fpga_dram":
        _test_fpga("intel_fpga_dram", "intel_fpga")
>>>>>>> c9defa04
    else:
        test_pure()<|MERGE_RESOLUTION|>--- conflicted
+++ resolved
@@ -314,11 +314,7 @@
     return test_sdfg.compile()
 
 
-<<<<<<< HEAD
-def test_fpga(type, vendor):
-=======
 def _test_fpga(type, vendor):
->>>>>>> c9defa04
 
     print("Run BLAS test: AXPY fpga", vendor + "...")
 
@@ -340,14 +336,8 @@
     args = cmdParser.parse_args()
 
     if args.target == "intel_fpga" or args.target == "xilinx":
-<<<<<<< HEAD
-        test_fpga("fpga", args.target)
-    elif args.target == "intel_fpga_dram":
-        test_fpga("intel_fpga_dram", "intel_fpga")
-=======
         _test_fpga("fpga", args.target)
     elif args.target == "intel_fpga_dram":
         _test_fpga("intel_fpga_dram", "intel_fpga")
->>>>>>> c9defa04
     else:
         test_pure()