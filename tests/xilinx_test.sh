#!/bin/bash
# Copyright 2019-2020 ETH Zurich and the DaCe authors. All rights reserved.

set -a

SCRIPTPATH="$( cd "$(dirname "$0")" ; pwd -P )"
PYTHONPATH=$SCRIPTPATH/..

DACE_debugprint="${DACE_debugprint:-0}"
ERRORS=0
FAILED_TESTS=""
TESTS=0
PYTHON_BINARY="${PYTHON_BINARY:-python3}"

TEST_TIMEOUT=10

RED='\033[0;31m'
YELLOW='\033[0;33m'
NC='\033[0m'


################################################

bail() {
    ERRORSTR=$1
    /bin/echo -e "${RED}ERROR${NC} in $ERRORSTR" 1>&2
    ERRORS=`expr $ERRORS + 1`
    FAILED_TESTS="${FAILED_TESTS} $ERRORSTR\n"
}

run_sample() {
    # Args:
    #  1 - Name of FPGA sample located in samples/fpga
    #  2 - Boolean flag whether to assert II=1 in all loops
    #  3-x - Other args to forward to kernel
    TESTS=`expr $TESTS + 1`
    echo -e "${YELLOW}Running test $1...${NC}"
    yes | $PYTHON_BINARY $1.py ${@:4}
    if [ $? -ne 0 ]; then
      bail "$1 (${RED}simulation failed${NC})"
      return 1
    fi
    (cd .dacecache/$2/build && make xilinx_synthesis)
    if [ $? -ne 0 ]; then
      bail "$1 (${RED}high-level synthesis failed${NC})"
      return 1
    fi
    if [ $3 -ne 0 ]; then
      grep -n .dacecache/$2/build/*_hls.log -e "Final II = \([2-9]\|1[0-9]+\)"
      if [ $? == 0 ]; then
        bail "$1 (${RED}design was not fully pipelined${NC})"
      fi
    fi
    return 0
}

run_all() {

    # Args:
    #  0: Boolean flag that runs all (1) or a reduced set (0) of samples
    run_sample fpga/remove_degenerate_loop remove_degenerate_loop_test 0
    run_sample fpga/pipeline_scope pipeline_test 1
    run_sample fpga/veclen_copy_conversion veclen_copy_conversion 1
    run_sample ../samples/fpga/axpy_transformed axpy_fpga_24 0 24
    run_sample ../samples/fpga/spmv_fpga_stream spmv_fpga_stream 0 64 64 640
    run_sample ../samples/fpga/matrix_multiplication_systolic mm_fpga_systolic_4_64x64x64 1 64 64 64 4 -specialize
    run_sample ../samples/fpga/filter_fpga_vectorized filter_fpga_vectorized_4 1 8192 4 0.25
    # run_sample jacobi_fpga_systolic jacobi_fpga_systolic_4_Hx128xT 1 128 128 8 4
    # TODO: this doesn't pipeline. Should it? Why doesn't it?
    run_sample ../samples/fpga/gemv_transposed_fpga gemv_transposed_1024xM 0 1024 1024
    if [ "$1" -ne "0" ]; then
      run_sample ../samples/fpga/histogram_fpga histogram_fpga 0 128 128
      run_sample ../samples/fpga/spmv_fpga spmv_fpga 0 64 64 640
      run_sample ../samples/fpga/matrix_multiplication_pipelined mm_fpga_pipelined_NxKx128 1 128 128 128
      run_sample ../samples/fpga/matrix_multiplication_stream mm_fpga_stream_NxKx64 1 64 64 64
      run_sample ../samples/fpga/filter_fpga filter_fpga 1 8192 0.5
      run_sample ../samples/fpga/jacobi_fpga_stream jacobi_fpga_stream_Hx128xT 1 128 128 8
    fi

    run_sample fpga/multiple_kernels multiple_kernels 0
    run_sample fpga/unique_nested_sdfg_fpga two_vecAdd 0
    run_sample fpga/nested_sdfg_as_kernel nested_sdfg_kernels 0
    run_sample fpga/streaming_memory streamingcomp_1 1

    ## BLAS
    run_sample blas/nodes/axpy_test axpy_test_x_0 1 --target xilinx
    run_sample blas/nodes/dot_test dot_test_x_0 1 --target xilinx
<<<<<<< HEAD
=======

    # Multiple gearboxing
    run_sample fpga/multiple_veclen_conversions multiple_veclen_conversions 0
>>>>>>> c9defa04

}

# Check if xocc is vailable
which v++
if [ $? -ne 0 ]; then
  which xocc
  if [ $? -ne 0 ]; then
    echo "v++/xocc not available"
    exit 99
  fi
fi

echo "====== Target: Xilinx ======"

DACE_compiler_use_cache=0
DACE_testing_single_cache=0
DACE_compiler_fpga_vendor="xilinx"
DACE_compiler_xilinx_mode="simulation"

TEST_DIR="$( cd "$( dirname "${BASH_SOURCE[0]}" )" >/dev/null && pwd )"
cd $TEST_DIR
run_all ${1:-"0"}

PASSED=`expr $TESTS - $ERRORS`
echo "$PASSED / $TESTS tests passed"
if [ $ERRORS -ne 0 ]; then
    printf "Failed tests:\n${FAILED_TESTS}"
    exit 1
fi<|MERGE_RESOLUTION|>--- conflicted
+++ resolved
@@ -85,12 +85,9 @@
     ## BLAS
     run_sample blas/nodes/axpy_test axpy_test_x_0 1 --target xilinx
     run_sample blas/nodes/dot_test dot_test_x_0 1 --target xilinx
-<<<<<<< HEAD
-=======
 
     # Multiple gearboxing
     run_sample fpga/multiple_veclen_conversions multiple_veclen_conversions 0
->>>>>>> c9defa04
 
 }
 
